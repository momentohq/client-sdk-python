from datetime import timedelta
from types import TracebackType
from typing import Optional, Type, Union

from momento import logs
from momento.auth.credential_provider import CredentialProvider
from momento.config.configuration import Configuration

try:
    from momento._utilities._data_validation import _validate_request_timeout
    from momento.internal.synchronous._scs_control_client import _ScsControlClient
    from momento.internal.synchronous._scs_data_client import _ScsDataClient
except ImportError as e:
    if e.name == "cygrpc":
        import sys

        print(
            "There is an issue on M1 macs between GRPC native packaging and Python wheel tags. "
            "See https://github.com/grpc/grpc/issues/28387",
            file=sys.stderr,
        )
        print("-".join("" for _ in range(99)), file=sys.stderr)
        print("    TO WORK AROUND:", file=sys.stderr)
        print("    * Install Rosetta 2", file=sys.stderr)
        print(
            "    * Install Python from python.org (you might need to do this if you're using an arm-only build)",
            file=sys.stderr,
        )
        print("    * re-run with:", file=sys.stderr)
        print("arch -x86_64 {} {}".format(sys.executable, *sys.argv), file=sys.stderr)
        print("-".join("" for _ in range(99)), file=sys.stderr)
    raise e

from momento.responses import (
<<<<<<< HEAD
    CacheDeleteResponseBase,
    CacheGetResponseBase,
    CacheSetResponseBase,
    CreateCacheResponseBase,
    CreateSigningKeyResponse,
    DeleteCacheResponseBase,
    ListCachesResponseBase,
=======
    CacheDeleteResponse,
    CacheGetResponse,
    CacheSetResponse,
    CreateCacheResponse,
    CreateSigningKeyResponse,
    DeleteCacheResponse,
    ListCachesResponse,
>>>>>>> bd4960fe
    ListSigningKeysResponse,
    RevokeSigningKeyResponse,
)


class SimpleCacheClient:
    """Synchronous Simple Cache Client"""

    def __init__(
        self,
        configuration: Configuration,
        credential_provider: CredentialProvider,
        default_ttl: timedelta,
    ):
        """Creates a synchronous SimpleCacheClient

        Args:
            configuration (Configuration): An object holding configuration settings for communication with the server.
            credential_provider (CredentialProvider): An object holding the auth token and endpoint information.
            default_ttl (timedelta): A default Time To Live timedelta for cache objects created by this client.
                It is possible to override this setting when calling the set method.
        Raises:
            IllegalArgumentException: If method arguments fail validations.
        """
        self._logger = logs.logger
        _validate_request_timeout(configuration.get_transport_strategy().get_grpc_configuration().get_deadline())
        self._configuration = configuration
        self._control_client = _ScsControlClient(credential_provider)
        self._data_client = _ScsDataClient(
            configuration,
            credential_provider,
            default_ttl,
        )

    def __enter__(self) -> "SimpleCacheClient":
        return self

    def __exit__(
        self,
        exc_type: Optional[Type[BaseException]],
        exc_value: Optional[BaseException],
        traceback: Optional[TracebackType],
    ) -> None:
        self._control_client.close()
        self._data_client.close()

<<<<<<< HEAD
    def create_cache(self, cache_name: str) -> CreateCacheResponseBase:
=======
    def create_cache(self, cache_name: str) -> CreateCacheResponse:
>>>>>>> bd4960fe
        """Creates a cache if it doesn't exist.

        Args:
            cache_name (str): Name of the cache to be created.

        Returns:
<<<<<<< HEAD
            CreateCacheResponseBase: result of the create cache operation. This result
            is resolved to a type-safe object of one of the following subtypes:

            - `CreateCacheResponse.Success`
            - `CreateCacheResponse.AlreadyExists`
            - `CreateCacheResponse.Error`
=======
            CreateCacheResponse: result of the create cache operation. This result
            is resolved to a type-safe object of one of the following subtypes:

            - `CreateCache.Success`
            - `CreateCache.AlreadyExists`
            - `CreateCache.Error`
>>>>>>> bd4960fe

            Pattern matching can be used to operate on the appropriate subtype.
            For example, in python 3.10+:

                match response:
<<<<<<< HEAD
                    case CreateCacheResponse.Success():
                        ...
                    case CreateCacheResponse.CacheAlreadyExists():
                        ...
                    case CreateCacheResponse.Error():
=======
                    case CreateCache.Success():
                        ...
                    case CreateCache.CacheAlreadyExists():
                        ...
                    case CreateCache.Error():
>>>>>>> bd4960fe
                        ...
                    case _:
                        # Shouldn't happen

            or equivalently in earlier versions of python:

<<<<<<< HEAD
                if isinstance(response, CreateCacheResponse.Success):
                    ...
                elif isinstance(response, CreateCacheResponse.AlreadyExists):
                    ...
                elif isinstance(response, CreateCacheResponse.Error):
=======
                if isinstance(response, CreateCache.Success):
                    ...
                elif isinstance(response, CreateCache.AlreadyExists):
                    ...
                elif isinstance(response, CreateCache.Error):
>>>>>>> bd4960fe
                    ...
                else:
                    # Shouldn't happen
        """
        return self._control_client.create_cache(cache_name)

<<<<<<< HEAD
    def delete_cache(self, cache_name: str) -> DeleteCacheResponseBase:
=======
    def delete_cache(self, cache_name: str) -> DeleteCacheResponse:
>>>>>>> bd4960fe
        """Deletes a cache and all of the items within it.

        Args:
            cache_name (str): Name of the cache to be deleted.

        Returns:
<<<<<<< HEAD
            DeleteCacheResponseBase: result of the delete cache operation. This result
            is resolved to a type-safe object of one of the following subtypes:

            - `DeleteCacheResponse.Success`
            - `DeleteCacheResponse.Error`
=======
            DeleteCacheResponse: result of the delete cache operation. This result
            is resolved to a type-safe object of one of the following subtypes:

            - `DeleteCache.Success`
            - `DeleteCache.Error`
>>>>>>> bd4960fe

            Pattern matching can be used to operate on the appropriate subtype.
            For example, in python 3.10+:

                match response:
<<<<<<< HEAD
                    case DeleteCacheResponse.Success():
                        ...
                    case DeleteCacheResponse.Error():
=======
                    case DeleteCache.Success():
                        ...
                    case DeleteCache.Error():
>>>>>>> bd4960fe
                        ...
                    case _:
                        # Shouldn't happen

            or equivalently in earlier versions of python:

<<<<<<< HEAD
                if isinstance(response, DeleteCacheResponse.Success):
                    ...
                elif isinstance(response, DeleteCacheResponse.Error):
=======
                if isinstance(response, DeleteCache.Success):
                    ...
                elif isinstance(response, DeleteCache.Error):
>>>>>>> bd4960fe
                    ...
                else:
                    # Shouldn't happen
        """
        return self._control_client.delete_cache(cache_name)

    def list_caches(self, next_token: Optional[str] = None) -> ListCachesResponseBase:
        """Lists all caches.

        Args:
            next_token: A token to specify where to start paginating. This is the NextToken from a previous response.

        Returns:
<<<<<<< HEAD
            ListCachesResponseBase: result of the delete cache operation. This result
            is resolved to a type-safe object of one of the following subtypes:

            - `ListCachesResponse.Success`
            - `ListCachesResponse.Error`
=======
            ListCachesResponse: result of the delete cache operation. This result
            is resolved to a type-safe object of one of the following subtypes:

            - `ListCaches.Success`
            - `ListCaches.Error`
>>>>>>> bd4960fe

            Pattern matching can be used to operate on the appropriate subtype.
            For example, in python 3.10+:

                match response:
<<<<<<< HEAD
                    case ListCachesResponse.Success():
                        ...
                    case ListCachesResponse.Error():
=======
                    case ListCaches.Success():
                        ...
                    case ListCaches.Error():
>>>>>>> bd4960fe
                        ...
                    case _:
                        # Shouldn't happen

            or equivalently in earlier versions of python:

<<<<<<< HEAD
                if isinstance(response, ListCachesResponse.Success):
                    ...
                elif isinstance(response, ListCachesResponse.Error):
=======
                if isinstance(response, ListCaches.Success):
                    ...
                elif isinstance(response, ListCaches.Error):
>>>>>>> bd4960fe
                    ...
                else:
                    # Shouldn't happen
        """
        return self._control_client.list_caches(next_token)

    def create_signing_key(self, ttl: timedelta) -> CreateSigningKeyResponse:
        """Creates a Momento signing key

        Args:
            ttl: The key's time-to-live represented as a timedelta

        Returns:
            CreateSigningKeyResponse

        Raises:
            SdkException: validation, server-side, or other runtime error
        """
        return self._control_client.create_signing_key(ttl, self._data_client.endpoint)

    def revoke_signing_key(self, key_id: str) -> RevokeSigningKeyResponse:
        """Revokes a Momento signing key, all tokens signed by which will be invalid

        Args:
            key_id: The id of the Momento signing key to revoke

        Returns:
            RevokeSigningKeyResponse

        Raises:
            SdkException: validation, server-side, or other runtime error
        """
        return self._control_client.revoke_signing_key(key_id)

    def list_signing_keys(self, next_token: Optional[str] = None) -> ListSigningKeysResponse:
        """Lists all Momento signing keys for the provided auth token.

        Args:
            next_token: Token to continue paginating through the list. It's used to handle large paginated lists.

        Returns:
            ListSigningKeysResponse

        Raises:
            SdkException: validation, server-side, or other runtime error
        """
        return self._control_client.list_signing_keys(self._data_client.endpoint, next_token)

    def set(
        self,
        cache_name: str,
        key: Union[str, bytes],
        value: Union[str, bytes],
        ttl: Optional[timedelta] = None,
<<<<<<< HEAD
    ) -> CacheSetResponseBase:
=======
    ) -> CacheSetResponse:
>>>>>>> bd4960fe
        """Set the value in cache with a given time to live (TTL) seconds.

        Args:
            cache_name (str): Name of the cache to store the item in.
            key (Union[str, bytes]): The key to set.
            value (Union[str, bytes]): The value to be stored.
            ttl (Optional[timedelta], optional): TTL for the item in cache.
            This TTL takes precedence over the TTL used when initializing a cache client.
            Defaults to client TTL. If specified must be strictly positive.

        Returns:
<<<<<<< HEAD
            CacheSetResponseBase: result of the set operation. This result
            is resolved to a type-safe object of one of the following subtypes:

            - `CacheSetResponse.Success`
            - `CacheSetResponse.Error`
=======
            CacheSetResponse: result of the set operation. This result
            is resolved to a type-safe object of one of the following subtypes:

            - `CacheSet.Success`
            - `CacheSet.Error`
>>>>>>> bd4960fe

            Pattern matching can be used to operate on the appropriate subtype.
            For example, in python 3.10+:

                match response:
<<<<<<< HEAD
                    case CacheSetResponse.Success():
                        ...
                    case CacheSetResponse.Error():
=======
                    case CacheSet.Success():
                        ...
                    case CacheSet.Error():
>>>>>>> bd4960fe
                        ...
                    case _:
                        # Shouldn't happen

            or equivalently in earlier versions of python:

<<<<<<< HEAD
                if isinstance(response, CacheSetResponse.Success):
                    ...
                elif isinstance(response, CacheSetResponse.Error):
=======
                if isinstance(response, CacheSet.Success):
                    ...
                elif isinstance(response, CacheSet.Error):
>>>>>>> bd4960fe
                    ...
                else:
                    # Shouldn't happen
        """
        return self._data_client.set(cache_name, key, value, ttl)

<<<<<<< HEAD
    def get(self, cache_name: str, key: Union[str, bytes]) -> CacheGetResponseBase:
=======
    def get(self, cache_name: str, key: Union[str, bytes]) -> CacheGetResponse:
>>>>>>> bd4960fe
        """Get the cache value stored for the given key.

        Args:
            cache_name (str): Name of the cache to perform the lookup in.
            key (Union[str, bytes]): The key to lookup.

        Returns:
<<<<<<< HEAD
            CacheGetResponseBase: the status of the get operation and the associated value. This result
            is resolved to a type-safe object of one of the following subtypes:

            - `CacheGetResponse.Hit`
            - `CacheGetResponse.Miss`
            - `CacheGetResponse.Error`
=======
            CacheGetResponse: the status of the get operation and the associated value. This result
            is resolved to a type-safe object of one of the following subtypes:

            - `CacheGet.Hit`
            - `CacheGet.Miss`
            - `CacheGet.Error`
>>>>>>> bd4960fe

            Pattern matching can be used to operate on the appropriate subtype.
            For example, in python 3.10+:

                match response:
<<<<<<< HEAD
                    case CacheGetResponse.Hit() as hit:
                        return hit.value_string
                    case CacheGetResponse.Miss():
                        ... # Handle miss
                    case CacheGetResponse.Error():
=======
                    case CacheGet.Hit() as hit:
                        return hit.value_string
                    case CacheGet.Miss():
                        ... # Handle miss
                    case CacheGet.Error():
>>>>>>> bd4960fe
                        ...

            or equivalently in earlier versions of python:

<<<<<<< HEAD
                if isinstance(response, CacheGetResponse.Hit):
                    ...
                elif isinstance(response, CacheGetResponse.Miss):
                    ...
                elif isinstance(response, CacheGetResponse.Error):
=======
                if isinstance(response, CacheGet.Hit):
                    ...
                elif isinstance(response, CacheGet.Miss):
                    ...
                elif isinstance(response, CacheGet.Error):
>>>>>>> bd4960fe
                    ...
                else:
                    # Shouldn't happen
        """
        return self._data_client.get(cache_name, key)

<<<<<<< HEAD
    def delete(self, cache_name: str, key: Union[str, bytes]) -> CacheDeleteResponseBase:
=======
    def delete(self, cache_name: str, key: Union[str, bytes]) -> CacheDeleteResponse:
>>>>>>> bd4960fe
        """Remove the key from the cache.

        Args:
            cache_name (str): Name of the cache to delete the key from.
            key (Union[str, bytes]): The key to delete.

        Returns:
<<<<<<< HEAD
            CacheDeleteResponseBase: result of the delete operation. This result
            is resolved to a type-safe object of one of the following subtypes:

            - `CacheDeleteResponse.Success`
            - `CacheDeleteResponse.Error`
=======
            CacheDeleteResponse: result of the delete operation. This result
            is resolved to a type-safe object of one of the following subtypes:

            - `CacheDelete.Success`
            - `CacheDelete.Error`
>>>>>>> bd4960fe

            Pattern matching can be used to operate on the appropriate subtype.
            For example, in python 3.10+:

                match response:
<<<<<<< HEAD
                    case CacheDeleteResponse.Success():
                        ...
                    case CacheDeleteResponse.Error():
=======
                    case CacheDelete.Success():
                        ...
                    case CacheDelete.Error():
>>>>>>> bd4960fe
                        ...
                    case _:
                        # Shouldn't happen

            or equivalently in earlier versions of python:

<<<<<<< HEAD
                if isinstance(response, CacheDeleteResponse.Success):
                    ...
                elif isinstance(response, CacheDeleteResponse.Error):
=======
                if isinstance(response, CacheDelete.Success):
                    ...
                elif isinstance(response, CacheDelete.Error):
>>>>>>> bd4960fe
                    ...
                else:
                    # Shouldn't happen
        """
        return self._data_client.delete(cache_name, key)<|MERGE_RESOLUTION|>--- conflicted
+++ resolved
@@ -32,15 +32,6 @@
     raise e
 
 from momento.responses import (
-<<<<<<< HEAD
-    CacheDeleteResponseBase,
-    CacheGetResponseBase,
-    CacheSetResponseBase,
-    CreateCacheResponseBase,
-    CreateSigningKeyResponse,
-    DeleteCacheResponseBase,
-    ListCachesResponseBase,
-=======
     CacheDeleteResponse,
     CacheGetResponse,
     CacheSetResponse,
@@ -48,7 +39,6 @@
     CreateSigningKeyResponse,
     DeleteCacheResponse,
     ListCachesResponse,
->>>>>>> bd4960fe
     ListSigningKeysResponse,
     RevokeSigningKeyResponse,
 )
@@ -95,183 +85,110 @@
         self._control_client.close()
         self._data_client.close()
 
-<<<<<<< HEAD
-    def create_cache(self, cache_name: str) -> CreateCacheResponseBase:
-=======
     def create_cache(self, cache_name: str) -> CreateCacheResponse:
->>>>>>> bd4960fe
         """Creates a cache if it doesn't exist.
 
         Args:
             cache_name (str): Name of the cache to be created.
 
         Returns:
-<<<<<<< HEAD
-            CreateCacheResponseBase: result of the create cache operation. This result
-            is resolved to a type-safe object of one of the following subtypes:
-
-            - `CreateCacheResponse.Success`
-            - `CreateCacheResponse.AlreadyExists`
-            - `CreateCacheResponse.Error`
-=======
             CreateCacheResponse: result of the create cache operation. This result
             is resolved to a type-safe object of one of the following subtypes:
 
             - `CreateCache.Success`
             - `CreateCache.AlreadyExists`
             - `CreateCache.Error`
->>>>>>> bd4960fe
-
-            Pattern matching can be used to operate on the appropriate subtype.
-            For example, in python 3.10+:
-
-                match response:
-<<<<<<< HEAD
-                    case CreateCacheResponse.Success():
-                        ...
-                    case CreateCacheResponse.CacheAlreadyExists():
-                        ...
-                    case CreateCacheResponse.Error():
-=======
+
+            Pattern matching can be used to operate on the appropriate subtype.
+            For example, in python 3.10+:
+
+                match response:
                     case CreateCache.Success():
                         ...
                     case CreateCache.CacheAlreadyExists():
                         ...
                     case CreateCache.Error():
->>>>>>> bd4960fe
-                        ...
-                    case _:
-                        # Shouldn't happen
-
-            or equivalently in earlier versions of python:
-
-<<<<<<< HEAD
-                if isinstance(response, CreateCacheResponse.Success):
-                    ...
-                elif isinstance(response, CreateCacheResponse.AlreadyExists):
-                    ...
-                elif isinstance(response, CreateCacheResponse.Error):
-=======
+                        ...
+                    case _:
+                        # Shouldn't happen
+
+            or equivalently in earlier versions of python:
+
                 if isinstance(response, CreateCache.Success):
                     ...
                 elif isinstance(response, CreateCache.AlreadyExists):
                     ...
                 elif isinstance(response, CreateCache.Error):
->>>>>>> bd4960fe
                     ...
                 else:
                     # Shouldn't happen
         """
         return self._control_client.create_cache(cache_name)
 
-<<<<<<< HEAD
-    def delete_cache(self, cache_name: str) -> DeleteCacheResponseBase:
-=======
     def delete_cache(self, cache_name: str) -> DeleteCacheResponse:
->>>>>>> bd4960fe
         """Deletes a cache and all of the items within it.
 
         Args:
             cache_name (str): Name of the cache to be deleted.
 
         Returns:
-<<<<<<< HEAD
-            DeleteCacheResponseBase: result of the delete cache operation. This result
-            is resolved to a type-safe object of one of the following subtypes:
-
-            - `DeleteCacheResponse.Success`
-            - `DeleteCacheResponse.Error`
-=======
             DeleteCacheResponse: result of the delete cache operation. This result
             is resolved to a type-safe object of one of the following subtypes:
 
             - `DeleteCache.Success`
             - `DeleteCache.Error`
->>>>>>> bd4960fe
-
-            Pattern matching can be used to operate on the appropriate subtype.
-            For example, in python 3.10+:
-
-                match response:
-<<<<<<< HEAD
-                    case DeleteCacheResponse.Success():
-                        ...
-                    case DeleteCacheResponse.Error():
-=======
+
+            Pattern matching can be used to operate on the appropriate subtype.
+            For example, in python 3.10+:
+
+                match response:
                     case DeleteCache.Success():
                         ...
                     case DeleteCache.Error():
->>>>>>> bd4960fe
-                        ...
-                    case _:
-                        # Shouldn't happen
-
-            or equivalently in earlier versions of python:
-
-<<<<<<< HEAD
-                if isinstance(response, DeleteCacheResponse.Success):
-                    ...
-                elif isinstance(response, DeleteCacheResponse.Error):
-=======
+                        ...
+                    case _:
+                        # Shouldn't happen
+
+            or equivalently in earlier versions of python:
+
                 if isinstance(response, DeleteCache.Success):
                     ...
                 elif isinstance(response, DeleteCache.Error):
->>>>>>> bd4960fe
                     ...
                 else:
                     # Shouldn't happen
         """
         return self._control_client.delete_cache(cache_name)
 
-    def list_caches(self, next_token: Optional[str] = None) -> ListCachesResponseBase:
+    def list_caches(self, next_token: Optional[str] = None) -> ListCachesResponse:
         """Lists all caches.
 
         Args:
             next_token: A token to specify where to start paginating. This is the NextToken from a previous response.
 
         Returns:
-<<<<<<< HEAD
-            ListCachesResponseBase: result of the delete cache operation. This result
-            is resolved to a type-safe object of one of the following subtypes:
-
-            - `ListCachesResponse.Success`
-            - `ListCachesResponse.Error`
-=======
             ListCachesResponse: result of the delete cache operation. This result
             is resolved to a type-safe object of one of the following subtypes:
 
             - `ListCaches.Success`
             - `ListCaches.Error`
->>>>>>> bd4960fe
-
-            Pattern matching can be used to operate on the appropriate subtype.
-            For example, in python 3.10+:
-
-                match response:
-<<<<<<< HEAD
-                    case ListCachesResponse.Success():
-                        ...
-                    case ListCachesResponse.Error():
-=======
+
+            Pattern matching can be used to operate on the appropriate subtype.
+            For example, in python 3.10+:
+
+                match response:
                     case ListCaches.Success():
                         ...
                     case ListCaches.Error():
->>>>>>> bd4960fe
-                        ...
-                    case _:
-                        # Shouldn't happen
-
-            or equivalently in earlier versions of python:
-
-<<<<<<< HEAD
-                if isinstance(response, ListCachesResponse.Success):
-                    ...
-                elif isinstance(response, ListCachesResponse.Error):
-=======
+                        ...
+                    case _:
+                        # Shouldn't happen
+
+            or equivalently in earlier versions of python:
+
                 if isinstance(response, ListCaches.Success):
                     ...
                 elif isinstance(response, ListCaches.Error):
->>>>>>> bd4960fe
                     ...
                 else:
                     # Shouldn't happen
@@ -326,11 +243,7 @@
         key: Union[str, bytes],
         value: Union[str, bytes],
         ttl: Optional[timedelta] = None,
-<<<<<<< HEAD
-    ) -> CacheSetResponseBase:
-=======
     ) -> CacheSetResponse:
->>>>>>> bd4960fe
         """Set the value in cache with a given time to live (TTL) seconds.
 
         Args:
@@ -342,59 +255,35 @@
             Defaults to client TTL. If specified must be strictly positive.
 
         Returns:
-<<<<<<< HEAD
-            CacheSetResponseBase: result of the set operation. This result
-            is resolved to a type-safe object of one of the following subtypes:
-
-            - `CacheSetResponse.Success`
-            - `CacheSetResponse.Error`
-=======
             CacheSetResponse: result of the set operation. This result
             is resolved to a type-safe object of one of the following subtypes:
 
             - `CacheSet.Success`
             - `CacheSet.Error`
->>>>>>> bd4960fe
-
-            Pattern matching can be used to operate on the appropriate subtype.
-            For example, in python 3.10+:
-
-                match response:
-<<<<<<< HEAD
-                    case CacheSetResponse.Success():
-                        ...
-                    case CacheSetResponse.Error():
-=======
+
+            Pattern matching can be used to operate on the appropriate subtype.
+            For example, in python 3.10+:
+
+                match response:
                     case CacheSet.Success():
                         ...
                     case CacheSet.Error():
->>>>>>> bd4960fe
-                        ...
-                    case _:
-                        # Shouldn't happen
-
-            or equivalently in earlier versions of python:
-
-<<<<<<< HEAD
-                if isinstance(response, CacheSetResponse.Success):
-                    ...
-                elif isinstance(response, CacheSetResponse.Error):
-=======
+                        ...
+                    case _:
+                        # Shouldn't happen
+
+            or equivalently in earlier versions of python:
+
                 if isinstance(response, CacheSet.Success):
                     ...
                 elif isinstance(response, CacheSet.Error):
->>>>>>> bd4960fe
                     ...
                 else:
                     # Shouldn't happen
         """
         return self._data_client.set(cache_name, key, value, ttl)
 
-<<<<<<< HEAD
-    def get(self, cache_name: str, key: Union[str, bytes]) -> CacheGetResponseBase:
-=======
     def get(self, cache_name: str, key: Union[str, bytes]) -> CacheGetResponse:
->>>>>>> bd4960fe
         """Get the cache value stored for the given key.
 
         Args:
@@ -402,67 +291,38 @@
             key (Union[str, bytes]): The key to lookup.
 
         Returns:
-<<<<<<< HEAD
-            CacheGetResponseBase: the status of the get operation and the associated value. This result
-            is resolved to a type-safe object of one of the following subtypes:
-
-            - `CacheGetResponse.Hit`
-            - `CacheGetResponse.Miss`
-            - `CacheGetResponse.Error`
-=======
             CacheGetResponse: the status of the get operation and the associated value. This result
             is resolved to a type-safe object of one of the following subtypes:
 
             - `CacheGet.Hit`
             - `CacheGet.Miss`
             - `CacheGet.Error`
->>>>>>> bd4960fe
-
-            Pattern matching can be used to operate on the appropriate subtype.
-            For example, in python 3.10+:
-
-                match response:
-<<<<<<< HEAD
-                    case CacheGetResponse.Hit() as hit:
-                        return hit.value_string
-                    case CacheGetResponse.Miss():
-                        ... # Handle miss
-                    case CacheGetResponse.Error():
-=======
+
+            Pattern matching can be used to operate on the appropriate subtype.
+            For example, in python 3.10+:
+
+                match response:
                     case CacheGet.Hit() as hit:
                         return hit.value_string
                     case CacheGet.Miss():
                         ... # Handle miss
                     case CacheGet.Error():
->>>>>>> bd4960fe
-                        ...
-
-            or equivalently in earlier versions of python:
-
-<<<<<<< HEAD
-                if isinstance(response, CacheGetResponse.Hit):
-                    ...
-                elif isinstance(response, CacheGetResponse.Miss):
-                    ...
-                elif isinstance(response, CacheGetResponse.Error):
-=======
+                        ...
+
+            or equivalently in earlier versions of python:
+
                 if isinstance(response, CacheGet.Hit):
                     ...
                 elif isinstance(response, CacheGet.Miss):
                     ...
                 elif isinstance(response, CacheGet.Error):
->>>>>>> bd4960fe
                     ...
                 else:
                     # Shouldn't happen
         """
         return self._data_client.get(cache_name, key)
 
-<<<<<<< HEAD
-    def delete(self, cache_name: str, key: Union[str, bytes]) -> CacheDeleteResponseBase:
-=======
     def delete(self, cache_name: str, key: Union[str, bytes]) -> CacheDeleteResponse:
->>>>>>> bd4960fe
         """Remove the key from the cache.
 
         Args:
@@ -470,48 +330,28 @@
             key (Union[str, bytes]): The key to delete.
 
         Returns:
-<<<<<<< HEAD
-            CacheDeleteResponseBase: result of the delete operation. This result
-            is resolved to a type-safe object of one of the following subtypes:
-
-            - `CacheDeleteResponse.Success`
-            - `CacheDeleteResponse.Error`
-=======
             CacheDeleteResponse: result of the delete operation. This result
             is resolved to a type-safe object of one of the following subtypes:
 
             - `CacheDelete.Success`
             - `CacheDelete.Error`
->>>>>>> bd4960fe
-
-            Pattern matching can be used to operate on the appropriate subtype.
-            For example, in python 3.10+:
-
-                match response:
-<<<<<<< HEAD
-                    case CacheDeleteResponse.Success():
-                        ...
-                    case CacheDeleteResponse.Error():
-=======
+
+            Pattern matching can be used to operate on the appropriate subtype.
+            For example, in python 3.10+:
+
+                match response:
                     case CacheDelete.Success():
                         ...
                     case CacheDelete.Error():
->>>>>>> bd4960fe
-                        ...
-                    case _:
-                        # Shouldn't happen
-
-            or equivalently in earlier versions of python:
-
-<<<<<<< HEAD
-                if isinstance(response, CacheDeleteResponse.Success):
-                    ...
-                elif isinstance(response, CacheDeleteResponse.Error):
-=======
+                        ...
+                    case _:
+                        # Shouldn't happen
+
+            or equivalently in earlier versions of python:
+
                 if isinstance(response, CacheDelete.Success):
                     ...
                 elif isinstance(response, CacheDelete.Error):
->>>>>>> bd4960fe
                     ...
                 else:
                     # Shouldn't happen
