--- conflicted
+++ resolved
@@ -1,8 +1,4 @@
-<<<<<<< HEAD
-from typing import Iterable, List, Mapping, Union
-=======
-from typing import Dict, Iterable, List, Mapping, Set, Union
->>>>>>> 20e357fb
+from typing import Iterable, List, Mapping, Set, Union
 
 TCacheName = str
 
