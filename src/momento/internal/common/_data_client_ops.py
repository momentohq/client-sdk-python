<<<<<<< HEAD
from typing import Awaitable, Callable, List, Optional, Tuple, TypeVar, Union
=======
from datetime import timedelta
from typing import Awaitable, Callable, Optional, TypeVar, Union
>>>>>>> 15008938

from grpc.aio import Metadata
from momento_wire_types.cacheclient_pb2 import (
    Miss,
    _DeleteRequest,
    _DeleteResponse,
    _GetRequest,
    _GetResponse,
    _SetRequest,
    _SetResponse,
)

from momento import logs
from momento._utilities._data_validation import (
    _as_bytes,
    _validate_cache_name,
    _validate_ttl,
)
<<<<<<< HEAD
from momento.errors import SdkException, convert_error
from momento.responses import (
    CacheDeleteResponse,
    CacheDeleteResponseBase,
    CacheGetResponse,
    CacheGetResponseBase,
    CacheSetResponse,
    CacheSetResponseBase,
)
=======
from momento.config.configuration import Configuration
>>>>>>> 15008938

TResponse = TypeVar("TResponse")
TGeneratedRequest = TypeVar("TGeneratedRequest")
TGeneratedResponse = TypeVar("TGeneratedResponse")
TExecuteResult = TypeVar("TExecuteResult")
TMomentoResponse = TypeVar("TMomentoResponse")


_logger = logs.logger
_DEFAULT_DEADLINE = timedelta(seconds=5)


def wrap_with_error_handling(
    cache_name: str,
    request_type: str,
    prepare_request_fn: Callable[[], TGeneratedRequest],
    execute_request_fn: Callable[[TGeneratedRequest], TGeneratedResponse],
    response_fn: Callable[[TGeneratedRequest, TGeneratedResponse], TMomentoResponse],
    error_fn: Callable[[SdkException], TMomentoResponse],
    metadata: List[Tuple[str, str]],
) -> TMomentoResponse:
    try:
        _validate_cache_name(cache_name)
        req = prepare_request_fn()
        resp = execute_request_fn(req)
        return response_fn(req, resp)
    except Exception as e:
        _logger.warning("%s failed with exception: %s", request_type, e)
        return error_fn(convert_error(e, metadata))


async def wrap_async_with_error_handling(
    cache_name: str,
    request_type: str,
    prepare_request_fn: Callable[[], TGeneratedRequest],
    execute_request_fn: Callable[[TGeneratedRequest], Awaitable[TGeneratedResponse]],
    response_fn: Callable[[TGeneratedRequest, TGeneratedResponse], TMomentoResponse],
    error_fn: Callable[[SdkException], TMomentoResponse],
    metadata: Metadata,
) -> TMomentoResponse:
    try:
        _validate_cache_name(cache_name)
        req = prepare_request_fn()
        resp = await execute_request_fn(req)
        return response_fn(req, resp)
    except Exception as e:
        _logger.warning("%s failed with exception: %s", request_type, e)
        return error_fn(convert_error(e, metadata))


def prepare_set_request(
    key: Union[str, bytes],
    value: Union[str, bytes],
    ttl: Optional[timedelta],
    default_ttl: timedelta,
) -> _SetRequest:
    _logger.log(logs.TRACE, "Issuing a set request with key %s", str(key))
    item_ttl = default_ttl if ttl is None else ttl
    _validate_ttl(item_ttl)
    set_request = _SetRequest()
    set_request.cache_key = _as_bytes(key, "Unsupported type for key: ")
    set_request.cache_body = _as_bytes(value, "Unsupported type for value: ")
    set_request.ttl_milliseconds = int(item_ttl.total_seconds() * 1000)
    return set_request


def construct_set_response(req: _SetRequest, resp: _SetResponse) -> CacheSetResponseBase:
    _logger.log(logs.TRACE, "Set succeeded for key: %s", str(req.cache_key))
    return CacheSetResponse.Success()


def prepare_get_request(key: Union[str, bytes]) -> _GetRequest:
    _logger.log(logs.TRACE, "Issuing a Get request with key %s", str(key))
    get_request = _GetRequest()
    get_request.cache_key = _as_bytes(key, "Unsupported type for key: ")
    return get_request


def construct_get_response(req: _GetRequest, resp: _GetResponse) -> CacheGetResponseBase:
    _logger.log(logs.TRACE, "Received a get response for %s", str(req.cache_key))
    if resp.result == Miss:
        return CacheGetResponse.Miss()
    return CacheGetResponse.Hit(resp.cache_body)


def prepare_delete_request(key: Union[str, bytes]) -> _DeleteRequest:
    _logger.log(logs.TRACE, "Issuing a Delete request with key %s", str(key))
    delete_request = _DeleteRequest()
    delete_request.cache_key = _as_bytes(key, "Unsupported type for key: ")
    return delete_request


def construct_delete_response(req: _DeleteRequest, resp: _DeleteResponse) -> CacheDeleteResponseBase:
    _logger.log(logs.TRACE, "Received a delete response for %s", str(req.cache_key))
<<<<<<< HEAD
    return CacheDeleteResponse.Success()
=======
    return cache_operation_types.CacheDeleteResponse()


def get_default_client_deadline(configuration: Configuration) -> timedelta:
    return configuration.get_transport_strategy().get_grpc_configuration().get_deadline() or _DEFAULT_DEADLINE
>>>>>>> 15008938
<|MERGE_RESOLUTION|>--- conflicted
+++ resolved
@@ -1,9 +1,5 @@
-<<<<<<< HEAD
+from datetime import timedelta
 from typing import Awaitable, Callable, List, Optional, Tuple, TypeVar, Union
-=======
-from datetime import timedelta
-from typing import Awaitable, Callable, Optional, TypeVar, Union
->>>>>>> 15008938
 
 from grpc.aio import Metadata
 from momento_wire_types.cacheclient_pb2 import (
@@ -22,7 +18,6 @@
     _validate_cache_name,
     _validate_ttl,
 )
-<<<<<<< HEAD
 from momento.errors import SdkException, convert_error
 from momento.responses import (
     CacheDeleteResponse,
@@ -32,9 +27,7 @@
     CacheSetResponse,
     CacheSetResponseBase,
 )
-=======
 from momento.config.configuration import Configuration
->>>>>>> 15008938
 
 TResponse = TypeVar("TResponse")
 TGeneratedRequest = TypeVar("TGeneratedRequest")
@@ -129,12 +122,8 @@
 
 def construct_delete_response(req: _DeleteRequest, resp: _DeleteResponse) -> CacheDeleteResponseBase:
     _logger.log(logs.TRACE, "Received a delete response for %s", str(req.cache_key))
-<<<<<<< HEAD
     return CacheDeleteResponse.Success()
-=======
-    return cache_operation_types.CacheDeleteResponse()
 
 
 def get_default_client_deadline(configuration: Configuration) -> timedelta:
-    return configuration.get_transport_strategy().get_grpc_configuration().get_deadline() or _DEFAULT_DEADLINE
->>>>>>> 15008938
+    return configuration.get_transport_strategy().get_grpc_configuration().get_deadline() or _DEFAULT_DEADLINE