import collections.abc
from datetime import timedelta
from typing import Dict, Iterable, Optional, Union

from momento.errors import InvalidArgumentException
<<<<<<< HEAD
from momento.typing import TDictionaryFields, TDictionaryItems, TListValuesInput

DEFAULT_STRING_CONVERSION_ERROR = "Could not decode bytes to UTF-8"
DEFAULT_LIST_CONVERSION_ERROR = "Could not decode List[bytes] to UTF-8"
DEFAULT_DICTIONARY_CONVERSION_ERROR = "Could not decode Mapping[bytes, bytes] to UTF-8"
DEFAULT_DICTIONARY_FIELDS_CONVERSION_ERROR = "Could not decode Iterable[bytes, bytes] to UTF-8"
=======
from momento.typing import (
    TListValuesInput,
    TListValuesInputBytes,
    TSetElementsInput,
    TSetElementsInputBytes,
)

DEFAULT_STRING_CONVERSION_ERROR = "Could not decode bytes to UTF-8"
DEFAULT_LIST_CONVERSION_ERROR = "Could not decode List[bytes] to UTF-8"
DEFAULT_SET_CONVERSION_ERROR = "Could not decode Set[bytes] to UTF-8"
>>>>>>> 20e357fb


def _validate_name(name: str, field_name: str) -> None:
    if not isinstance(name, str):
        raise InvalidArgumentException(f"{field_name} must be a string")
    if name == "":
        raise InvalidArgumentException(f"{field_name} must not be empty")


def _validate_cache_name(cache_name: str) -> None:
    _validate_name(cache_name, "Cache name")


def _validate_list_name(list_name: str) -> None:
    _validate_name(list_name, "List name")


<<<<<<< HEAD
def _validate_dictionary_name(dictionary_name: str) -> None:
    _validate_name(dictionary_name, "Dictionary name")
=======
def _validate_set_name(set_name: str) -> None:
    _validate_name(set_name, "Set name")
>>>>>>> 20e357fb


def _as_bytes(
    data: Union[str, bytes],
    error_message: Optional[str] = DEFAULT_STRING_CONVERSION_ERROR,
) -> bytes:
    if isinstance(data, str):
        return data.encode("utf-8")
    if isinstance(data, bytes):
        return data
    raise InvalidArgumentException(f"{error_message}{type(data)}")


def _list_as_bytes(
    values: TListValuesInput, error_message: Optional[str] = DEFAULT_LIST_CONVERSION_ERROR
) -> Iterable[bytes]:
    if not isinstance(values, collections.abc.Iterable):
        raise InvalidArgumentException(f"{error_message}{type(values)}")
    return [_as_bytes(value) for value in values]


<<<<<<< HEAD
def _dictionary_items_as_bytes(
    items: TDictionaryItems, error_message: Optional[str] = DEFAULT_DICTIONARY_CONVERSION_ERROR
) -> Dict[bytes, bytes]:
    if not isinstance(items, collections.abc.Mapping):
        raise InvalidArgumentException(f"{error_message}{type(items)}")
    return {_as_bytes(key): _as_bytes(value) for key, value in items.items()}


def _dictionary_fields_as_bytes(
    fields: TDictionaryFields, error_message: Optional[str] = DEFAULT_DICTIONARY_FIELDS_CONVERSION_ERROR
) -> Iterable[bytes]:
    return _list_as_bytes(fields, error_message)
=======
def _set_as_bytes(
    elements: TSetElementsInput, error_message: Optional[str] = DEFAULT_SET_CONVERSION_ERROR
) -> TSetElementsInputBytes:
    if not isinstance(elements, collections.abc.Iterable):
        raise InvalidArgumentException(f"{error_message}{type(elements)}")
    return {_as_bytes(element) for element in elements}
>>>>>>> 20e357fb


def _validate_timedelta_ttl(ttl: Optional[timedelta], field_name: str) -> None:
    if not isinstance(ttl, timedelta):
        raise InvalidArgumentException(f"{field_name} must be a timedelta.")
    if ttl.total_seconds() <= 0:
        raise InvalidArgumentException(f"{field_name} must be a positive amount of time.")


def _validate_ttl(ttl: Optional[timedelta]) -> None:
    _validate_timedelta_ttl(ttl=ttl, field_name="TTL")


def _validate_request_timeout(request_timeout: Optional[timedelta]) -> None:
    if request_timeout is None:
        return
    _validate_timedelta_ttl(ttl=request_timeout, field_name="Request timeout")<|MERGE_RESOLUTION|>--- conflicted
+++ resolved
@@ -3,25 +3,19 @@
 from typing import Dict, Iterable, Optional, Union
 
 from momento.errors import InvalidArgumentException
-<<<<<<< HEAD
-from momento.typing import TDictionaryFields, TDictionaryItems, TListValuesInput
-
-DEFAULT_STRING_CONVERSION_ERROR = "Could not decode bytes to UTF-8"
-DEFAULT_LIST_CONVERSION_ERROR = "Could not decode List[bytes] to UTF-8"
-DEFAULT_DICTIONARY_CONVERSION_ERROR = "Could not decode Mapping[bytes, bytes] to UTF-8"
-DEFAULT_DICTIONARY_FIELDS_CONVERSION_ERROR = "Could not decode Iterable[bytes, bytes] to UTF-8"
-=======
 from momento.typing import (
+    TDictionaryFields,
+    TDictionaryItems,
     TListValuesInput,
-    TListValuesInputBytes,
     TSetElementsInput,
     TSetElementsInputBytes,
 )
 
 DEFAULT_STRING_CONVERSION_ERROR = "Could not decode bytes to UTF-8"
 DEFAULT_LIST_CONVERSION_ERROR = "Could not decode List[bytes] to UTF-8"
+DEFAULT_DICTIONARY_CONVERSION_ERROR = "Could not decode Mapping[bytes, bytes] to UTF-8"
+DEFAULT_DICTIONARY_FIELDS_CONVERSION_ERROR = "Could not decode Iterable[bytes, bytes] to UTF-8"
 DEFAULT_SET_CONVERSION_ERROR = "Could not decode Set[bytes] to UTF-8"
->>>>>>> 20e357fb
 
 
 def _validate_name(name: str, field_name: str) -> None:
@@ -39,13 +33,12 @@
     _validate_name(list_name, "List name")
 
 
-<<<<<<< HEAD
 def _validate_dictionary_name(dictionary_name: str) -> None:
     _validate_name(dictionary_name, "Dictionary name")
-=======
+
+
 def _validate_set_name(set_name: str) -> None:
     _validate_name(set_name, "Set name")
->>>>>>> 20e357fb
 
 
 def _as_bytes(
@@ -67,7 +60,6 @@
     return [_as_bytes(value) for value in values]
 
 
-<<<<<<< HEAD
 def _dictionary_items_as_bytes(
     items: TDictionaryItems, error_message: Optional[str] = DEFAULT_DICTIONARY_CONVERSION_ERROR
 ) -> Dict[bytes, bytes]:
@@ -80,14 +72,14 @@
     fields: TDictionaryFields, error_message: Optional[str] = DEFAULT_DICTIONARY_FIELDS_CONVERSION_ERROR
 ) -> Iterable[bytes]:
     return _list_as_bytes(fields, error_message)
-=======
+
+
 def _set_as_bytes(
     elements: TSetElementsInput, error_message: Optional[str] = DEFAULT_SET_CONVERSION_ERROR
 ) -> TSetElementsInputBytes:
     if not isinstance(elements, collections.abc.Iterable):
         raise InvalidArgumentException(f"{error_message}{type(elements)}")
     return {_as_bytes(element) for element in elements}
->>>>>>> 20e357fb
 
 
 def _validate_timedelta_ttl(ttl: Optional[timedelta], field_name: str) -> None:
