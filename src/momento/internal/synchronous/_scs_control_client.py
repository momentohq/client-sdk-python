--- conflicted
+++ resolved
@@ -1,3 +1,4 @@
+from datetime import timedelta
 from typing import Optional
 
 import grpc
@@ -11,21 +12,14 @@
 )
 from momento_wire_types.controlclient_pb2_grpc import ScsControlStub
 
-<<<<<<< HEAD
 from momento import logs
 from momento._utilities._data_validation import (
     _validate_cache_name,
-    _validate_ttl_minutes,
+    _validate_ttl,
 )
 from momento.errors import convert_error
 from momento.internal.synchronous._scs_grpc_manager import _ControlGrpcManager
 from momento.responses import (
-=======
-from momento import _cache_service_errors_converter, logs
-from momento._utilities._data_validation import _validate_cache_name
-from momento.auth.credential_provider import CredentialProvider
-from momento.cache_operation_types import (
->>>>>>> 15008938
     CreateCacheResponse,
     CreateCacheResponseBase,
     CreateSigningKeyResponse,
@@ -36,6 +30,7 @@
     ListSigningKeysResponse,
     RevokeSigningKeyResponse,
 )
+from momento.auth.credential_provider import CredentialProvider
 
 _DEADLINE_SECONDS = 60.0  # 1 minute
 
@@ -43,18 +38,12 @@
 class _ScsControlClient:
     """Momento Internal."""
 
-<<<<<<< HEAD
-    def __init__(self, auth_token: str, endpoint: str):
+    def __init__(self, credential_provider: CredentialProvider):
+        endpoint = credential_provider.get_control_endpoint()
         self._logger = logs.logger
         self._logger.debug("Simple cache control client instantiated with endpoint: %s", endpoint)
-        self._grpc_manager = _ControlGrpcManager(auth_token, endpoint)
+        self._grpc_manager = _ControlGrpcManager(credential_provider)
         self._endpoint = endpoint
-=======
-    def __init__(self, credential_provider: CredentialProvider):
-        self._grpc_manager = _scs_grpc_manager._ControlGrpcManager(
-            credential_provider.get_auth_token(), credential_provider.get_control_endpoint()
-        )
->>>>>>> 15008938
 
     @property
     def endpoint(self) -> str:
@@ -66,12 +55,7 @@
             _validate_cache_name(cache_name)
             request = _CreateCacheRequest()
             request.cache_name = cache_name
-<<<<<<< HEAD
             self._getStub().CreateCache(request, timeout=_DEADLINE_SECONDS)
-=======
-            self._get_stub().CreateCache(request, timeout=_DEADLINE_SECONDS)
-            return CreateCacheResponse()
->>>>>>> 15008938
         except Exception as e:
             self._logger.debug("Failed to create cache: %s with exception: %s", cache_name, e)
             if isinstance(e, grpc.RpcError) and e.code() == grpc.StatusCode.ALREADY_EXISTS:
@@ -85,12 +69,7 @@
             _validate_cache_name(cache_name)
             request = _DeleteCacheRequest()
             request.cache_name = cache_name
-<<<<<<< HEAD
             self._getStub().DeleteCache(request, timeout=_DEADLINE_SECONDS)
-=======
-            self._get_stub().DeleteCache(request, timeout=_DEADLINE_SECONDS)
-            return DeleteCacheResponse()
->>>>>>> 15008938
         except Exception as e:
             self._logger.debug("Failed to delete cache: %s with exception: %s", cache_name, e)
             return DeleteCacheResponse.Error(convert_error(e))
@@ -100,15 +79,15 @@
         try:
             list_caches_request = _ListCachesRequest()
             list_caches_request.next_token = next_token if next_token is not None else ""
-<<<<<<< HEAD
             response = self._getStub().ListCaches(list_caches_request, timeout=_DEADLINE_SECONDS)
             return ListCachesResponse.Success.from_grpc_response(response)
         except Exception as e:
             return ListCachesResponse.Error(convert_error(e))
 
-    def create_signing_key(self, ttl_minutes: int, endpoint: str) -> CreateSigningKeyResponse:
-        _validate_ttl_minutes(ttl_minutes)
+    def create_signing_key(self, ttl: timedelta, endpoint: str) -> CreateSigningKeyResponse:
         try:
+            _validate_ttl(ttl)
+            ttl_minutes = round(ttl.total_seconds() / 60)
             self._logger.info(f"Creating signing key with ttl (in minutes): {ttl_minutes}")
             create_signing_key_request = _CreateSigningKeyRequest()
             create_signing_key_request.ttl_minutes = ttl_minutes
@@ -138,15 +117,11 @@
             return ListSigningKeysResponse.from_grpc_response(
                 self._getStub().ListSigningKeys(list_signing_keys_request, timeout=_DEADLINE_SECONDS),
                 endpoint,
-=======
-            return ListCachesResponse.from_grpc_response(
-                self._get_stub().ListCaches(list_caches_request, timeout=_DEADLINE_SECONDS)
->>>>>>> 15008938
             )
         except Exception as e:
             raise convert_error(e)
 
-    def _get_stub(self) -> ScsControlStub:
+    def _getStub(self) -> ScsControlStub:
         return self._grpc_manager.stub()
 
     def close(self) -> None:
