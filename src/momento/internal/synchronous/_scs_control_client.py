from datetime import timedelta
from typing import Optional

import grpc
from momento_wire_types.controlclient_pb2 import (
    _CreateCacheRequest,
    _CreateSigningKeyRequest,
    _DeleteCacheRequest,
    _ListCachesRequest,
    _ListSigningKeysRequest,
    _RevokeSigningKeyRequest,
)
from momento_wire_types.controlclient_pb2_grpc import ScsControlStub

from momento import logs
from momento._utilities._data_validation import _validate_cache_name, _validate_ttl
from momento.auth.credential_provider import CredentialProvider
from momento.errors import convert_error
from momento.internal.synchronous._scs_grpc_manager import _ControlGrpcManager
from momento.responses import (
<<<<<<< HEAD
    CreateCacheResponse,
    CreateCacheResponseBase,
    CreateSigningKeyResponse,
    DeleteCacheResponse,
    DeleteCacheResponseBase,
    ListCachesResponse,
    ListCachesResponseBase,
=======
    CreateCache,
    CreateCacheResponse,
    CreateSigningKeyResponse,
    DeleteCache,
    DeleteCacheResponse,
    ListCaches,
    ListCachesResponse,
>>>>>>> bd4960fe
    ListSigningKeysResponse,
    RevokeSigningKeyResponse,
)

_DEADLINE_SECONDS = 60.0  # 1 minute


class _ScsControlClient:
    """Momento Internal."""

    def __init__(self, credential_provider: CredentialProvider):
        endpoint = credential_provider.get_control_endpoint()
        self._logger = logs.logger
        self._logger.debug("Simple cache control client instantiated with endpoint: %s", endpoint)
        self._grpc_manager = _ControlGrpcManager(credential_provider)
        self._endpoint = endpoint

    @property
    def endpoint(self) -> str:
        return self._endpoint

<<<<<<< HEAD
    def create_cache(self, cache_name: str) -> CreateCacheResponseBase:
=======
    def create_cache(self, cache_name: str) -> CreateCacheResponse:
>>>>>>> bd4960fe
        try:
            self._logger.info(f"Creating cache with name: {cache_name}")
            _validate_cache_name(cache_name)
            request = _CreateCacheRequest()
            request.cache_name = cache_name
            self._build_stub().CreateCache(request, timeout=_DEADLINE_SECONDS)
        except Exception as e:
            self._logger.debug("Failed to create cache: %s with exception: %s", cache_name, e)
            if isinstance(e, grpc.RpcError) and e.code() == grpc.StatusCode.ALREADY_EXISTS:
<<<<<<< HEAD
                return CreateCacheResponse.CacheAlreadyExists()
            return CreateCacheResponse.Error(convert_error(e))
        return CreateCacheResponse.Success()

    def delete_cache(self, cache_name: str) -> DeleteCacheResponseBase:
=======
                return CreateCache.CacheAlreadyExists()
            return CreateCache.Error(convert_error(e))
        return CreateCache.Success()

    def delete_cache(self, cache_name: str) -> DeleteCacheResponse:
>>>>>>> bd4960fe
        try:
            self._logger.info(f"Deleting cache with name: {cache_name}")
            _validate_cache_name(cache_name)
            request = _DeleteCacheRequest()
            request.cache_name = cache_name
            self._build_stub().DeleteCache(request, timeout=_DEADLINE_SECONDS)
        except Exception as e:
            self._logger.debug("Failed to delete cache: %s with exception: %s", cache_name, e)
<<<<<<< HEAD
            return DeleteCacheResponse.Error(convert_error(e))
        return DeleteCacheResponse.Success()
=======
            return DeleteCache.Error(convert_error(e))
        return DeleteCache.Success()
>>>>>>> bd4960fe

    def list_caches(self, next_token: Optional[str] = None) -> ListCachesResponseBase:
        try:
            list_caches_request = _ListCachesRequest()
            list_caches_request.next_token = next_token if next_token is not None else ""
            response = self._build_stub().ListCaches(list_caches_request, timeout=_DEADLINE_SECONDS)
<<<<<<< HEAD
            return ListCachesResponse.Success.from_grpc_response(response)
        except Exception as e:
            return ListCachesResponse.Error(convert_error(e))
=======
            return ListCaches.Success.from_grpc_response(response)
        except Exception as e:
            return ListCaches.Error(convert_error(e))
>>>>>>> bd4960fe

    def create_signing_key(self, ttl: timedelta, endpoint: str) -> CreateSigningKeyResponse:
        try:
            _validate_ttl(ttl)
            ttl_minutes = round(ttl.total_seconds() / 60)
            self._logger.info(f"Creating signing key with ttl (in minutes): {ttl_minutes}")
            create_signing_key_request = _CreateSigningKeyRequest()
            create_signing_key_request.ttl_minutes = ttl_minutes
            return CreateSigningKeyResponse.from_grpc_response(
                self._build_stub().CreateSigningKey(create_signing_key_request, timeout=_DEADLINE_SECONDS),
                endpoint,
            )
        except Exception as e:
            self._logger.warning(f"Failed to create signing key with exception: {e}")
            raise convert_error(e)

    def revoke_signing_key(self, key_id: str) -> RevokeSigningKeyResponse:
        try:
            self._logger.info(f"Revoking signing key with key_id {key_id}")
            request = _RevokeSigningKeyRequest()
            request.key_id = key_id
            self._build_stub().RevokeSigningKey(request, timeout=_DEADLINE_SECONDS)
            return RevokeSigningKeyResponse()
        except Exception as e:
            self._logger.warning(f"Failed to revoke signing key with key_id {key_id} exception: {e}")
            raise convert_error(e)

    def list_signing_keys(self, endpoint: str, next_token: Optional[str] = None) -> ListSigningKeysResponse:
        try:
            list_signing_keys_request = _ListSigningKeysRequest()
            list_signing_keys_request.next_token = next_token if next_token is not None else ""
            return ListSigningKeysResponse.from_grpc_response(
                self._build_stub().ListSigningKeys(list_signing_keys_request, timeout=_DEADLINE_SECONDS),
                endpoint,
            )
        except Exception as e:
            raise convert_error(e)

    def _build_stub(self) -> ScsControlStub:
        return self._grpc_manager.stub()

    def close(self) -> None:
        self._grpc_manager.close()<|MERGE_RESOLUTION|>--- conflicted
+++ resolved
@@ -18,15 +18,6 @@
 from momento.errors import convert_error
 from momento.internal.synchronous._scs_grpc_manager import _ControlGrpcManager
 from momento.responses import (
-<<<<<<< HEAD
-    CreateCacheResponse,
-    CreateCacheResponseBase,
-    CreateSigningKeyResponse,
-    DeleteCacheResponse,
-    DeleteCacheResponseBase,
-    ListCachesResponse,
-    ListCachesResponseBase,
-=======
     CreateCache,
     CreateCacheResponse,
     CreateSigningKeyResponse,
@@ -34,7 +25,6 @@
     DeleteCacheResponse,
     ListCaches,
     ListCachesResponse,
->>>>>>> bd4960fe
     ListSigningKeysResponse,
     RevokeSigningKeyResponse,
 )
@@ -56,11 +46,7 @@
     def endpoint(self) -> str:
         return self._endpoint
 
-<<<<<<< HEAD
-    def create_cache(self, cache_name: str) -> CreateCacheResponseBase:
-=======
     def create_cache(self, cache_name: str) -> CreateCacheResponse:
->>>>>>> bd4960fe
         try:
             self._logger.info(f"Creating cache with name: {cache_name}")
             _validate_cache_name(cache_name)
@@ -70,19 +56,11 @@
         except Exception as e:
             self._logger.debug("Failed to create cache: %s with exception: %s", cache_name, e)
             if isinstance(e, grpc.RpcError) and e.code() == grpc.StatusCode.ALREADY_EXISTS:
-<<<<<<< HEAD
-                return CreateCacheResponse.CacheAlreadyExists()
-            return CreateCacheResponse.Error(convert_error(e))
-        return CreateCacheResponse.Success()
-
-    def delete_cache(self, cache_name: str) -> DeleteCacheResponseBase:
-=======
                 return CreateCache.CacheAlreadyExists()
             return CreateCache.Error(convert_error(e))
         return CreateCache.Success()
 
     def delete_cache(self, cache_name: str) -> DeleteCacheResponse:
->>>>>>> bd4960fe
         try:
             self._logger.info(f"Deleting cache with name: {cache_name}")
             _validate_cache_name(cache_name)
@@ -91,28 +69,17 @@
             self._build_stub().DeleteCache(request, timeout=_DEADLINE_SECONDS)
         except Exception as e:
             self._logger.debug("Failed to delete cache: %s with exception: %s", cache_name, e)
-<<<<<<< HEAD
-            return DeleteCacheResponse.Error(convert_error(e))
-        return DeleteCacheResponse.Success()
-=======
             return DeleteCache.Error(convert_error(e))
         return DeleteCache.Success()
->>>>>>> bd4960fe
 
-    def list_caches(self, next_token: Optional[str] = None) -> ListCachesResponseBase:
+    def list_caches(self, next_token: Optional[str] = None) -> ListCachesResponse:
         try:
             list_caches_request = _ListCachesRequest()
             list_caches_request.next_token = next_token if next_token is not None else ""
             response = self._build_stub().ListCaches(list_caches_request, timeout=_DEADLINE_SECONDS)
-<<<<<<< HEAD
-            return ListCachesResponse.Success.from_grpc_response(response)
-        except Exception as e:
-            return ListCachesResponse.Error(convert_error(e))
-=======
             return ListCaches.Success.from_grpc_response(response)
         except Exception as e:
             return ListCaches.Error(convert_error(e))
->>>>>>> bd4960fe
 
     def create_signing_key(self, ttl: timedelta, endpoint: str) -> CreateSigningKeyResponse:
         try:
