<<<<<<< HEAD
from functools import partial
from typing import Optional, Union
=======
from datetime import timedelta
from typing import List, Optional, Tuple, Union
>>>>>>> 15008938

from momento_wire_types.cacheclient_pb2 import (
    _DeleteRequest,
    _DeleteResponse,
    _GetRequest,
    _GetResponse,
    _SetRequest,
    _SetResponse,
)
from momento_wire_types.cacheclient_pb2_grpc import ScsStub

from momento import logs
from momento._utilities._data_validation import _validate_ttl
<<<<<<< HEAD
from momento.internal.common._data_client_ops import (
=======
from momento.auth.credential_provider import CredentialProvider
from momento.config.configuration import Configuration

from ..common._data_client_ops import (
>>>>>>> 15008938
    construct_delete_response,
    construct_get_response,
    construct_set_response,
    get_default_client_deadline,
    prepare_delete_request,
    prepare_get_request,
    prepare_set_request,
    wrap_with_error_handling,
)
from momento.internal.synchronous._scs_grpc_manager import _DataGrpcManager
from momento.internal.synchronous._utilities import make_metadata
from momento.responses import (
    CacheDeleteResponse,
    CacheDeleteResponseBase,
    CacheGetResponse,
    CacheGetResponseBase,
    CacheSetResponse,
    CacheSetResponseBase,
)

_DEFAULT_DEADLINE_SECONDS = timedelta(seconds=5)


class _ScsDataClient:
    """Internal"""

    def __init__(
        self,
<<<<<<< HEAD
        auth_token: str,
        endpoint: str,
        default_ttl_seconds: int,
        operation_timeout_ms: Optional[int],
    ):
        self._logger = logs.logger
        self._logger.debug("Simple cache data client instantiated with endpoint: %s", endpoint)
        self._default_deadline_seconds = (
            _DEFAULT_DEADLINE_SECONDS if not operation_timeout_ms else operation_timeout_ms / 1000.0
        )
        self._grpc_manager = _DataGrpcManager(auth_token, endpoint)
        _validate_ttl(default_ttl_seconds)
        self._default_ttl_seconds = default_ttl_seconds
        self._endpoint = endpoint

    @property
    def endpoint(self) -> str:
        return self._endpoint
=======
        configuration: Configuration,
        credential_provider: CredentialProvider,
        default_ttl: timedelta,
    ):
        default_deadline: timedelta = get_default_client_deadline(configuration)
        self._default_deadline_seconds = int(default_deadline.total_seconds())
        self._grpc_manager = _scs_grpc_manager._DataGrpcManager(
            credential_provider.get_auth_token(), credential_provider.get_cache_endpoint()
        )
        _validate_ttl(default_ttl)
        self._default_ttl = default_ttl
>>>>>>> 15008938

    def set(
        self,
        cache_name: str,
        key: Union[str, bytes],
        value: Union[str, bytes],
<<<<<<< HEAD
        ttl_seconds: Optional[int],
    ) -> CacheSetResponseBase:
        metadata = make_metadata(cache_name)

=======
        ttl: Optional[timedelta],
    ) -> cache_operation_types.CacheSetResponse:
>>>>>>> 15008938
        def execute_set_request_fn(req: _SetRequest) -> _SetResponse:
            return self._get_stub().Set(
                req,
                metadata=metadata,
                timeout=self._default_deadline_seconds,
            )

        return wrap_with_error_handling(
            cache_name=cache_name,
            request_type="Set",
<<<<<<< HEAD
            prepare_request_fn=partial(
                prepare_set_request,
                key=key,
                value=value,
                ttl_seconds=ttl_seconds,
                default_ttl_seconds=self._default_ttl_seconds,
=======
            prepare_request_fn=lambda: prepare_set_request(  # type: ignore[no-any-return]
                key=key, value=value, ttl=ttl, default_ttl=self._default_ttl
>>>>>>> 15008938
            ),
            execute_request_fn=execute_set_request_fn,
            response_fn=construct_set_response,
            error_fn=CacheSetResponse.Error.from_sdkexception,
            metadata=metadata,
        )

    def get(self, cache_name: str, key: Union[str, bytes]) -> CacheGetResponseBase:
        metadata = make_metadata(cache_name)

        def execute_get_request_fn(req: _GetRequest) -> _GetResponse:
            return self._get_stub().Get(
                req,
                metadata=metadata,
                timeout=self._default_deadline_seconds,
            )

        return wrap_with_error_handling(
            cache_name=cache_name,
            request_type="Get",
            prepare_request_fn=partial(prepare_get_request, key=key),
            execute_request_fn=execute_get_request_fn,
            response_fn=construct_get_response,
            error_fn=CacheGetResponse.Error.from_sdkexception,
            metadata=metadata,
        )

    def delete(self, cache_name: str, key: Union[str, bytes]) -> CacheDeleteResponseBase:
        metadata = make_metadata(cache_name)

        def execute_delete_request_fn(req: _DeleteRequest) -> _DeleteResponse:
            return self._get_stub().Delete(
                req,
                metadata=metadata,
                timeout=self._default_deadline_seconds,
            )

        return wrap_with_error_handling(
            cache_name=cache_name,
            request_type="Delete",
            prepare_request_fn=partial(prepare_delete_request, key=key),
            execute_request_fn=execute_delete_request_fn,
            response_fn=construct_delete_response,
            error_fn=CacheDeleteResponse.Error.from_sdkexception,
            metadata=metadata,
        )

    def _get_stub(self) -> ScsStub:
        return self._grpc_manager.stub()

    def close(self) -> None:
        self._grpc_manager.close()<|MERGE_RESOLUTION|>--- conflicted
+++ resolved
@@ -1,10 +1,6 @@
-<<<<<<< HEAD
 from functools import partial
+from datetime import timedelta
 from typing import Optional, Union
-=======
-from datetime import timedelta
-from typing import List, Optional, Tuple, Union
->>>>>>> 15008938
 
 from momento_wire_types.cacheclient_pb2 import (
     _DeleteRequest,
@@ -18,14 +14,11 @@
 
 from momento import logs
 from momento._utilities._data_validation import _validate_ttl
-<<<<<<< HEAD
-from momento.internal.common._data_client_ops import (
-=======
+from momento.internal.synchronous._scs_grpc_manager import _DataGrpcManager
+from momento.internal.synchronous._utilities import make_metadata
 from momento.auth.credential_provider import CredentialProvider
 from momento.config.configuration import Configuration
-
-from ..common._data_client_ops import (
->>>>>>> 15008938
+from momento.internal.common._data_client_ops import (
     construct_delete_response,
     construct_get_response,
     construct_set_response,
@@ -35,8 +28,6 @@
     prepare_set_request,
     wrap_with_error_handling,
 )
-from momento.internal.synchronous._scs_grpc_manager import _DataGrpcManager
-from momento.internal.synchronous._utilities import make_metadata
 from momento.responses import (
     CacheDeleteResponse,
     CacheDeleteResponseBase,
@@ -46,63 +37,39 @@
     CacheSetResponseBase,
 )
 
-_DEFAULT_DEADLINE_SECONDS = timedelta(seconds=5)
-
 
 class _ScsDataClient:
     """Internal"""
 
-    def __init__(
-        self,
-<<<<<<< HEAD
-        auth_token: str,
-        endpoint: str,
-        default_ttl_seconds: int,
-        operation_timeout_ms: Optional[int],
-    ):
+    def __init__(self, configuration: Configuration, credential_provider: CredentialProvider, default_ttl: timedelta):
+        endpoint = credential_provider.get_cache_endpoint()
         self._logger = logs.logger
         self._logger.debug("Simple cache data client instantiated with endpoint: %s", endpoint)
-        self._default_deadline_seconds = (
-            _DEFAULT_DEADLINE_SECONDS if not operation_timeout_ms else operation_timeout_ms / 1000.0
-        )
-        self._grpc_manager = _DataGrpcManager(auth_token, endpoint)
-        _validate_ttl(default_ttl_seconds)
-        self._default_ttl_seconds = default_ttl_seconds
         self._endpoint = endpoint
+
+        default_deadline: timedelta = get_default_client_deadline(configuration)
+        self._default_deadline_seconds = int(default_deadline.total_seconds())
+
+        self._grpc_manager = _DataGrpcManager(credential_provider)
+
+        _validate_ttl(default_ttl)
+        self._default_ttl = default_ttl
 
     @property
     def endpoint(self) -> str:
         return self._endpoint
-=======
-        configuration: Configuration,
-        credential_provider: CredentialProvider,
-        default_ttl: timedelta,
-    ):
-        default_deadline: timedelta = get_default_client_deadline(configuration)
-        self._default_deadline_seconds = int(default_deadline.total_seconds())
-        self._grpc_manager = _scs_grpc_manager._DataGrpcManager(
-            credential_provider.get_auth_token(), credential_provider.get_cache_endpoint()
-        )
-        _validate_ttl(default_ttl)
-        self._default_ttl = default_ttl
->>>>>>> 15008938
 
     def set(
         self,
         cache_name: str,
         key: Union[str, bytes],
         value: Union[str, bytes],
-<<<<<<< HEAD
-        ttl_seconds: Optional[int],
+        ttl: Optional[timedelta],
     ) -> CacheSetResponseBase:
         metadata = make_metadata(cache_name)
 
-=======
-        ttl: Optional[timedelta],
-    ) -> cache_operation_types.CacheSetResponse:
->>>>>>> 15008938
         def execute_set_request_fn(req: _SetRequest) -> _SetResponse:
-            return self._get_stub().Set(
+            return self._getStub().Set(
                 req,
                 metadata=metadata,
                 timeout=self._default_deadline_seconds,
@@ -111,17 +78,12 @@
         return wrap_with_error_handling(
             cache_name=cache_name,
             request_type="Set",
-<<<<<<< HEAD
             prepare_request_fn=partial(
                 prepare_set_request,
                 key=key,
                 value=value,
-                ttl_seconds=ttl_seconds,
-                default_ttl_seconds=self._default_ttl_seconds,
-=======
-            prepare_request_fn=lambda: prepare_set_request(  # type: ignore[no-any-return]
-                key=key, value=value, ttl=ttl, default_ttl=self._default_ttl
->>>>>>> 15008938
+                ttl=ttl,
+                default_ttl=self._default_ttl,
             ),
             execute_request_fn=execute_set_request_fn,
             response_fn=construct_set_response,
@@ -133,7 +95,7 @@
         metadata = make_metadata(cache_name)
 
         def execute_get_request_fn(req: _GetRequest) -> _GetResponse:
-            return self._get_stub().Get(
+            return self._getStub().Get(
                 req,
                 metadata=metadata,
                 timeout=self._default_deadline_seconds,
@@ -153,7 +115,7 @@
         metadata = make_metadata(cache_name)
 
         def execute_delete_request_fn(req: _DeleteRequest) -> _DeleteResponse:
-            return self._get_stub().Delete(
+            return self._getStub().Delete(
                 req,
                 metadata=metadata,
                 timeout=self._default_deadline_seconds,
@@ -169,7 +131,7 @@
             metadata=metadata,
         )
 
-    def _get_stub(self) -> ScsStub:
+    def _getStub(self) -> ScsStub:
         return self._grpc_manager.stub()
 
     def close(self) -> None:
