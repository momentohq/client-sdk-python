--- conflicted
+++ resolved
@@ -5,7 +5,6 @@
 import pytest
 
 import momento.errors as errors
-<<<<<<< HEAD
 from momento import SimpleCacheClientAsync
 from momento.errors import InvalidArgumentException, MomentoErrorCode
 from momento.responses import (
@@ -16,12 +15,8 @@
     DeleteCacheResponse,
     ListCachesResponse,
 )
-=======
-from momento.aio.simple_cache_client import SimpleCacheClient
 from momento.auth.credential_provider import CredentialProvider, EnvMomentoTokenProvider
-from momento.cache_operation_types import CacheGetStatus
 from momento.config.configuration import Configuration
->>>>>>> 15008938
 from tests.utils import str_to_bytes, unique_test_cache_name, uuid_bytes, uuid_str
 
 
@@ -49,68 +44,45 @@
 async def test_init_throws_exception_when_client_uses_negative_default_ttl(
     configuration: Configuration, credential_provider: CredentialProvider
 ):
-<<<<<<< HEAD
-    with pytest.raises(InvalidArgumentException) as cm:
-        SimpleCacheClientAsync(auth_token, -1)
-        assert cm.exception == "TTL Seconds must be a non-negative integer"
-
-
-async def test_init_throws_exception_for_non_jwt_token(default_ttl_seconds: int):
-    with pytest.raises(InvalidArgumentException) as cm:
-        SimpleCacheClientAsync("notanauthtoken", default_ttl_seconds)
-        assert cm.exception == "Invalid Auth token."
-=======
-    with pytest.raises(errors.InvalidArgumentError, match="TTL timedelta must be a non-negative integer"):
-        SimpleCacheClient(configuration, credential_provider, timedelta(seconds=-1))
+    with pytest.raises(InvalidArgumentException, match="TTL timedelta must be a non-negative integer"):
+        SimpleCacheClientAsync(configuration, credential_provider, timedelta(seconds=-1))
 
 
 async def test_init_throws_exception_for_non_jwt_token(configuration: Configuration, default_ttl_seconds: timedelta):
-    with pytest.raises(errors.InvalidArgumentError, match="Invalid Auth token."):
+    with pytest.raises(InvalidArgumentException, match="Invalid Auth token."):
         os.environ["BAD_AUTH_TOKEN"] = "notanauthtoken"
         credential_provider = EnvMomentoTokenProvider("BAD_AUTH_TOKEN")
-        SimpleCacheClient(configuration, credential_provider, default_ttl_seconds)
+        SimpleCacheClientAsync(configuration, credential_provider, default_ttl_seconds)
 
 
 async def test_init_throws_exception_when_client_uses_integer_request_timeout_ms(
     configuration: Configuration, credential_provider: CredentialProvider, default_ttl_seconds: int
 ):
     with pytest.raises(
-        errors.InvalidArgumentError, match="Request timeout must be a timedelta with a value greater " "than zero."
+        InvalidArgumentException, match="Request timeout must be a timedelta with a value greater " "than zero."
     ):
         configuration.with_client_timeout(-1)
->>>>>>> 15008938
 
 
 async def test_init_throws_exception_when_client_uses_negative_request_timeout_ms(
     configuration: Configuration, credential_provider: CredentialProvider, default_ttl_seconds: timedelta
 ):
-<<<<<<< HEAD
-    with pytest.raises(InvalidArgumentException) as cm:
-        SimpleCacheClientAsync(auth_token, default_ttl_seconds, -1)
-        assert cm.exception == "Request timeout must be greater than zero."
-=======
     with pytest.raises(
-        errors.InvalidArgumentError, match="Request timeout must be a timedelta with a value greater than zero."
+        InvalidArgumentException, match="Request timeout must be a timedelta with a value greater than zero."
     ):
         configuration = configuration.with_client_timeout(timedelta(seconds=-1))
-        SimpleCacheClient(configuration, credential_provider, default_ttl_seconds)
->>>>>>> 15008938
+        SimpleCacheClientAsync(configuration, credential_provider, default_ttl_seconds)
+        assert cm.exception == "Request timeout must be greater than zero."
 
 
 async def test_init_throws_exception_when_client_uses_zero_request_timeout_ms(
     configuration: Configuration, credential_provider: CredentialProvider, default_ttl_seconds: timedelta
 ):
-<<<<<<< HEAD
-    with pytest.raises(InvalidArgumentException) as cm:
-        SimpleCacheClientAsync(auth_token, default_ttl_seconds, 0)
-        assert cm.exception == "Request timeout must be greater than zero."
-=======
     with pytest.raises(
-        errors.InvalidArgumentError, match="Request timeout must be a timedelta with a value greater than zero."
+        InvalidArgumentException, match="Request timeout must be a timedelta with a value greater than zero."
     ):
         configuration = configuration.with_client_timeout(timedelta(seconds=0))
-        SimpleCacheClient(configuration, credential_provider, default_ttl_seconds)
->>>>>>> 15008938
+        SimpleCacheClientAsync(configuration, credential_provider, default_ttl_seconds)
 
 
 # Create cache
@@ -132,42 +104,30 @@
 async def test_create_cache_throws_validation_exception_for_null_cache_name(
     client_async: SimpleCacheClientAsync,
 ):
-<<<<<<< HEAD
     response = await client_async.create_cache(None)
     assert isinstance(response, CreateCacheResponse.Error)
     assert response.error_code == MomentoErrorCode.INVALID_ARGUMENT_ERROR
-=======
-    with pytest.raises(errors.InvalidArgumentError, match="Cache name must be a non-empty string"):
-        await client_async.create_cache(None)
->>>>>>> 15008938
+    assert response.inner_exception.message == "Cache name must be a non-empty string"
 
 
 async def test_create_cache_with_bad_cache_name_throws_exception(
     client_async: SimpleCacheClientAsync,
 ):
-<<<<<<< HEAD
     response = await client_async.create_cache(1)
     assert isinstance(response, CreateCacheResponse.Error)
     assert response.error_code == MomentoErrorCode.INVALID_ARGUMENT_ERROR
-=======
-    with pytest.raises(errors.InvalidArgumentError, match="Cache name must be a non-empty string"):
-        await client_async.create_cache(1)
->>>>>>> 15008938
+    assert response.inner_exception.message == "Cache name must be a non-empty string"
 
 
 async def test_create_cache_throws_authentication_exception_for_bad_token(
     bad_token_credential_provider: EnvMomentoTokenProvider, configuration: Configuration, default_ttl_seconds: timedelta
 ):
-<<<<<<< HEAD
-    async with SimpleCacheClientAsync(bad_auth_token, default_ttl_seconds) as client_async:
+    async with SimpleCacheClientAsync(
+        configuration, bad_token_credential_provider, default_ttl_seconds
+    ) as client_async:
         response = await client_async.create_cache(unique_test_cache_name())
         assert isinstance(response, CreateCacheResponse.Error)
         assert response.error_code == errors.MomentoErrorCode.AUTHENTICATION_ERROR
-=======
-    async with SimpleCacheClient(configuration, bad_token_credential_provider, default_ttl_seconds) as client_async:
-        with pytest.raises(errors.AuthenticationError):
-            await client_async.create_cache(unique_test_cache_name())
->>>>>>> 15008938
 
 
 # Delete cache
@@ -210,31 +170,22 @@
     assert response.error_code == MomentoErrorCode.INVALID_ARGUMENT_ERROR
 
 
-<<<<<<< HEAD
 async def test_delete_with_bad_cache_name_throws_exception(client_async: SimpleCacheClientAsync, cache_name: str):
     response = await client_async.delete_cache(1)
     assert isinstance(response, DeleteCacheResponse.Error)
     assert response.error_code == MomentoErrorCode.INVALID_ARGUMENT_ERROR
-=======
-async def test_delete_with_bad_cache_name_throws_exception(client_async: SimpleCacheClient, cache_name: str):
-    with pytest.raises(errors.InvalidArgumentError, match="Cache name must be a non-empty string"):
-        await client_async.delete_cache(1)
->>>>>>> 15008938
+    assert response.inner_exception.message == "Cache name must be a non-empty string"
 
 
 async def test_delete_cache_throws_authentication_exception_for_bad_token(
     bad_token_credential_provider: EnvMomentoTokenProvider, configuration: Configuration, default_ttl_seconds: timedelta
 ):
-<<<<<<< HEAD
-    async with SimpleCacheClientAsync(bad_auth_token, default_ttl_seconds) as client_async:
+    async with SimpleCacheClientAsync(
+        configuration, bad_token_credential_provider, default_ttl_seconds
+    ) as client_async:
         response = await client_async.delete_cache(uuid_str())
         assert isinstance(response, DeleteCacheResponse.Error)
         assert response.error_code == MomentoErrorCode.AUTHENTICATION_ERROR
-=======
-    async with SimpleCacheClient(configuration, bad_token_credential_provider, default_ttl_seconds) as client_async:
-        with pytest.raises(errors.AuthenticationError):
-            await client_async.delete_cache(uuid_str())
->>>>>>> 15008938
 
 
 # List caches
@@ -262,20 +213,15 @@
         assert isinstance(delete_response, DeleteCacheResponse.Success)
 
 
-<<<<<<< HEAD
-async def test_list_caches_throws_authentication_exception_for_bad_token(bad_auth_token: str, default_ttl_seconds: int):
-    async with SimpleCacheClientAsync(bad_auth_token, default_ttl_seconds) as client_async:
+async def test_list_caches_throws_authentication_exception_for_bad_token(
+    bad_token_credential_provider: EnvMomentoTokenProvider, configuration: Configuration, default_ttl_seconds: timedelta
+):
+    async with SimpleCacheClientAsync(
+        configuration, bad_token_credential_provider, default_ttl_seconds
+    ) as client_async:
         response = await client_async.list_caches()
         assert isinstance(response, ListCachesResponse.Error)
         assert response.error_code == MomentoErrorCode.AUTHENTICATION_ERROR
-=======
-async def test_list_caches_throws_authentication_exception_for_bad_token(
-    bad_token_credential_provider: EnvMomentoTokenProvider, configuration: Configuration, default_ttl_seconds: timedelta
-):
-    async with SimpleCacheClient(configuration, bad_token_credential_provider, default_ttl_seconds) as client_async:
-        with pytest.raises(errors.AuthenticationError):
-            await client_async.list_caches()
->>>>>>> 15008938
 
 
 async def test_list_caches_with_next_token_works(client_async: SimpleCacheClientAsync, cache_name: str):
@@ -285,13 +231,8 @@
 
 
 # Signing keys
-<<<<<<< HEAD
 async def test_create_list_revoke_signing_keys(client_async: SimpleCacheClientAsync):
-    create_resp = await client_async.create_signing_key(30)
-=======
-async def test_create_list_revoke_signing_keys(client_async: SimpleCacheClient):
     create_resp = await client_async.create_signing_key(timedelta(minutes=30))
->>>>>>> 15008938
     list_resp = await client_async.list_signing_keys()
     assert create_resp.key_id() in [signing_key.key_id() for signing_key in list_resp.signing_keys()]
 
@@ -378,31 +319,20 @@
     assert set_response.error_code == MomentoErrorCode.NOT_FOUND_ERROR
 
 
-<<<<<<< HEAD
 async def test_set_with_null_cache_name_throws_exception(client_async: SimpleCacheClientAsync, cache_name: str):
     set_response = await client_async.set(None, "foo", "bar")
     assert isinstance(set_response, CacheSetResponse.Error)
     assert set_response.error_code == MomentoErrorCode.INVALID_ARGUMENT_ERROR
     assert set_response.inner_exception.message == "Cache name must be a non-empty string"
-=======
-async def test_set_with_null_cache_name_throws_exception(client_async: SimpleCacheClient, cache_name: str):
-    with pytest.raises(errors.InvalidArgumentError, match="Cache name must be a non-empty string"):
-        await client_async.set(None, "foo", "bar")
->>>>>>> 15008938
 
 
 async def test_set_with_empty_cache_name_throws_exception(
     client_async: SimpleCacheClientAsync,
 ):
-<<<<<<< HEAD
     set_response = await client_async.set("", "foo", "bar")
     assert isinstance(set_response, CacheSetResponse.Error)
     assert set_response.error_code == MomentoErrorCode.INVALID_ARGUMENT_ERROR
     assert set_response.inner_exception.message == "Cache header is empty"
-=======
-    with pytest.raises(errors.BadRequestError, match="Cache header is empty"):
-        await client_async.set("", "foo", "bar")
->>>>>>> 15008938
 
 
 async def test_set_with_null_key_throws_exception(client_async: SimpleCacheClientAsync, cache_name: str):
@@ -417,23 +347,16 @@
     assert set_response.error_code == MomentoErrorCode.INVALID_ARGUMENT_ERROR
 
 
-<<<<<<< HEAD
 async def test_set_negative_ttl_throws_exception(client_async: SimpleCacheClientAsync, cache_name: str):
-    set_response = await client_async.set(cache_name, "foo", "bar", -1)
-    assert isinstance(set_response, CacheSetResponse.Error)
-    assert set_response.error_code == MomentoErrorCode.INVALID_ARGUMENT_ERROR
-    assert set_response.inner_exception.message == "TTL Seconds must be a non-negative integer"
-=======
-async def test_set_negative_ttl_throws_exception(client_async: SimpleCacheClient, cache_name: str):
-    with pytest.raises(errors.InvalidArgumentError, match="TTL timedelta must be a non-negative integer"):
-        await client_async.set(cache_name, "foo", "bar", timedelta(seconds=-1))
->>>>>>> 15008938
+    set_response = await client_async.set(cache_name, "foo", "bar", timedelta(seconds=-1))
+    assert isinstance(set_response, CacheSetResponse.Error)
+    assert set_response.error_code == MomentoErrorCode.INVALID_ARGUMENT_ERROR
+    assert set_response.inner_exception.message == "TTL timedelta must be a non-negative integer"
 
 
 async def test_set_with_bad_cache_name_throws_exception(
     client_async: SimpleCacheClientAsync,
 ):
-<<<<<<< HEAD
     set_response = await client_async.set(1, "foo", "bar")
     assert isinstance(set_response, CacheSetResponse.Error)
     assert set_response.error_code == MomentoErrorCode.INVALID_ARGUMENT_ERROR
@@ -452,20 +375,6 @@
     assert isinstance(set_response, CacheSetResponse.Error)
     assert set_response.error_code == MomentoErrorCode.INVALID_ARGUMENT_ERROR
     assert set_response.inner_exception.message == "Unsupported type for value: <class 'int'>"
-=======
-    with pytest.raises(errors.InvalidArgumentError, match="Cache name must be a non-empty string"):
-        await client_async.set(1, "foo", "bar")
-
-
-async def test_set_with_bad_key_throws_exception(client_async: SimpleCacheClient, cache_name: str):
-    with pytest.raises(errors.InvalidArgumentError, match="Unsupported type for key: <class 'int'>"):
-        await client_async.set(cache_name, 1, "bar")
-
-
-async def test_set_with_bad_value_throws_exception(client_async: SimpleCacheClient, cache_name: str):
-    with pytest.raises(errors.InvalidArgumentError, match="Unsupported type for value: <class 'int'>"):
-        await client_async.set(cache_name, "foo", 1)
->>>>>>> 15008938
 
 
 async def test_set_throws_authentication_exception_for_bad_token(
@@ -474,16 +383,12 @@
     cache_name: str,
     default_ttl_seconds: timedelta,
 ):
-<<<<<<< HEAD
-    async with SimpleCacheClientAsync(bad_auth_token, default_ttl_seconds) as client_async:
+    async with SimpleCacheClientAsync(
+        configuration, bad_token_credential_provider, default_ttl_seconds
+    ) as client_async:
         set_response = await client_async.set(cache_name, "foo", "bar")
         assert isinstance(set_response, CacheSetResponse.Error)
         assert set_response.error_code == MomentoErrorCode.AUTHENTICATION_ERROR
-=======
-    async with SimpleCacheClient(configuration, bad_token_credential_provider, default_ttl_seconds) as client_async:
-        with pytest.raises(errors.AuthenticationError):
-            await client_async.set(cache_name, "foo", "bar")
->>>>>>> 15008938
 
 
 async def test_set_throws_timeout_error_for_short_request_timeout(
@@ -492,17 +397,11 @@
     cache_name: str,
     default_ttl_seconds: timedelta,
 ):
-<<<<<<< HEAD
-    async with SimpleCacheClientAsync(auth_token, default_ttl_seconds, request_timeout_ms=1) as client_async:
+    configuration = configuration.with_client_timeout(timedelta(milliseconds=1))
+    async with SimpleCacheClientAsync(configuration, credential_provider, default_ttl_seconds) as client_async:
         set_response = await client_async.set(cache_name, "foo", "bar")
         assert isinstance(set_response, CacheSetResponse.Error)
         assert set_response.error_code == MomentoErrorCode.TIMEOUT_ERROR
-=======
-    configuration = configuration.with_client_timeout(timedelta(milliseconds=1))
-    async with SimpleCacheClient(configuration, credential_provider, default_ttl_seconds) as client_async:
-        with pytest.raises(errors.TimeoutError):
-            await client_async.set(cache_name, "foo", "bar")
->>>>>>> 15008938
 
 
 # Get
@@ -518,27 +417,19 @@
 async def test_get_with_null_cache_name_throws_exception(
     client_async: SimpleCacheClientAsync,
 ):
-<<<<<<< HEAD
     get_response = await client_async.get(None, "foo")
     assert isinstance(get_response, CacheGetResponse.Error)
     assert get_response.error_code == MomentoErrorCode.INVALID_ARGUMENT_ERROR
-=======
-    with pytest.raises(errors.InvalidArgumentError, match="Cache name must be a non-empty string"):
-        await client_async.get(None, "foo")
->>>>>>> 15008938
+    assert get_response.inner_exception.message == "Cache name must be a non-empty string"
 
 
 async def test_get_with_empty_cache_name_throws_exception(
     client_async: SimpleCacheClientAsync,
 ):
-<<<<<<< HEAD
     get_response = await client_async.get("", "foo")
     assert isinstance(get_response, CacheGetResponse.Error)
     assert get_response.error_code == MomentoErrorCode.INVALID_ARGUMENT_ERROR
-=======
-    with pytest.raises(errors.BadRequestError, match="Cache header is empty"):
-        await client_async.get("", "foo")
->>>>>>> 15008938
+    assert get_response.inner_exception.message == "Cache header is empty"
 
 
 async def test_get_with_null_key_throws_exception(client_async: SimpleCacheClientAsync, cache_name: str):
@@ -550,7 +441,6 @@
 async def test_get_with_bad_cache_name_throws_exception(
     client_async: SimpleCacheClientAsync,
 ):
-<<<<<<< HEAD
     get_response = await client_async.get(1, "foo")
     assert isinstance(get_response, CacheGetResponse.Error)
     assert get_response.error_code == MomentoErrorCode.INVALID_ARGUMENT_ERROR
@@ -562,15 +452,6 @@
     assert isinstance(get_response, CacheGetResponse.Error)
     assert get_response.error_code == MomentoErrorCode.INVALID_ARGUMENT_ERROR
     assert get_response.inner_exception.message == "Unsupported type for key: <class 'int'>"
-=======
-    with pytest.raises(errors.InvalidArgumentError, match="Cache name must be a non-empty string"):
-        await client_async.get(1, "foo")
-
-
-async def test_get_with_bad_key_throws_exception(client_async: SimpleCacheClient, cache_name: str):
-    with pytest.raises(errors.InvalidArgumentError, match="Unsupported type for key: <class 'int'>"):
-        await client_async.get(cache_name, 1)
->>>>>>> 15008938
 
 
 async def test_get_throws_authentication_exception_for_bad_token(
@@ -579,16 +460,12 @@
     cache_name: str,
     default_ttl_seconds: timedelta,
 ):
-<<<<<<< HEAD
-    async with SimpleCacheClientAsync(bad_auth_token, default_ttl_seconds) as client_async:
+    async with SimpleCacheClientAsync(
+        configuration, bad_token_credential_provider, default_ttl_seconds
+    ) as client_async:
         get_response = await client_async.get(cache_name, "foo")
         assert isinstance(get_response, CacheGetResponse.Error)
         assert get_response.error_code == MomentoErrorCode.AUTHENTICATION_ERROR
-=======
-    async with SimpleCacheClient(configuration, bad_token_credential_provider, default_ttl_seconds) as client_async:
-        with pytest.raises(errors.AuthenticationError):
-            await client_async.get(cache_name, "foo")
->>>>>>> 15008938
 
 
 async def test_get_throws_timeout_error_for_short_request_timeout(
@@ -597,17 +474,11 @@
     cache_name: str,
     default_ttl_seconds: timedelta,
 ):
-<<<<<<< HEAD
-    async with SimpleCacheClientAsync(auth_token, default_ttl_seconds, request_timeout_ms=1) as client_async:
+    configuration = configuration.with_client_timeout(timedelta(milliseconds=1))
+    async with SimpleCacheClientAsync(configuration, credential_provider, default_ttl_seconds) as client_async:
         get_response = await client_async.get(cache_name, "foo")
         assert isinstance(get_response, CacheGetResponse.Error)
         assert get_response.error_code == MomentoErrorCode.TIMEOUT_ERROR
-=======
-    configuration = configuration.with_client_timeout(timedelta(milliseconds=1))
-    async with SimpleCacheClient(configuration, credential_provider, default_ttl_seconds) as client_async:
-        with pytest.raises(errors.TimeoutError):
-            await client_async.get(cache_name, "foo")
->>>>>>> 15008938
 
 
 # Test delete for key that doesn't exist
@@ -619,11 +490,7 @@
     delete_response = await client_async.delete(cache_name, key)
     assert isinstance(delete_response, CacheDeleteResponse.Success)
     get_response = await client_async.get(cache_name, key)
-<<<<<<< HEAD
     assert isinstance(get_response, CacheGetResponse.Miss)
-=======
-    assert get_response.status() == CacheGetStatus.MISS
->>>>>>> 15008938
 
 
 # Test delete
@@ -644,10 +511,7 @@
 
     # Verify deleted
     get_response = await client_async.get(cache_name, key)
-<<<<<<< HEAD
     assert isinstance(get_response, CacheGetResponse.Miss)
-=======
-    assert get_response.status() == CacheGetStatus.MISS
 
 
 async def test_configuration_client_timeout_copy_constructor(configuration: Configuration):
@@ -657,5 +521,4 @@
     original_deadline: timedelta = snag_deadline(configuration)
     assert original_deadline.total_seconds() == 15
     configuration = configuration.with_client_timeout(timedelta(seconds=600))
-    assert snag_deadline(configuration).total_seconds() == 600
->>>>>>> 15008938
+    assert snag_deadline(configuration).total_seconds() == 600