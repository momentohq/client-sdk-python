--- conflicted
+++ resolved
@@ -5,7 +5,6 @@
 import pytest
 
 import momento.errors as errors
-<<<<<<< HEAD
 from momento import SimpleCacheClient
 from momento.errors import InvalidArgumentException, MomentoErrorCode
 from momento.responses import (
@@ -16,12 +15,8 @@
     DeleteCacheResponse,
     ListCachesResponse,
 )
-=======
 from momento.auth.credential_provider import CredentialProvider, EnvMomentoTokenProvider
-from momento.cache_operation_types import CacheGetStatus
 from momento.config.configuration import Configuration
-from momento.simple_cache_client import SimpleCacheClient
->>>>>>> 15008938
 from tests.utils import str_to_bytes, unique_test_cache_name, uuid_bytes, uuid_str
 
 
@@ -49,35 +44,12 @@
 def test_init_throws_exception_when_client_uses_negative_default_ttl(
     configuration: Configuration, credential_provider: CredentialProvider
 ):
-<<<<<<< HEAD
-    with pytest.raises(InvalidArgumentException) as cm:
-        SimpleCacheClient(auth_token, -1)
-        assert cm.exception == "TTL Seconds must be a non-negative integer"
-
-
-def test_init_throws_exception_for_non_jwt_token(default_ttl_seconds: int):
-    with pytest.raises(InvalidArgumentException) as cm:
-        SimpleCacheClient("notanauthtoken", default_ttl_seconds)
-        assert cm.exception == "Invalid Auth token."
-
-
-def test_init_throws_exception_when_client_uses_negative_request_timeout_ms(auth_token: str, default_ttl_seconds: int):
-    with pytest.raises(InvalidArgumentException) as cm:
-        SimpleCacheClient(auth_token, default_ttl_seconds, -1)
-        assert cm.exception == "Request timeout must be greater than zero."
-
-
-def test_init_throws_exception_when_client_uses_zero_request_timeout_ms(auth_token: str, default_ttl_seconds: int):
-    with pytest.raises(InvalidArgumentException) as cm:
-        SimpleCacheClient(auth_token, default_ttl_seconds, 0)
-        assert cm.exception == "Request timeout must be greater than zero."
-=======
-    with pytest.raises(errors.InvalidArgumentError, match="TTL timedelta must be a non-negative integer"):
+    with pytest.raises(InvalidArgumentException, match="TTL timedelta must be a non-negative integer"):
         SimpleCacheClient(configuration, credential_provider, timedelta(seconds=-1))
 
 
 def test_init_throws_exception_for_non_jwt_token(configuration: Configuration, default_ttl_seconds: timedelta):
-    with pytest.raises(errors.InvalidArgumentError, match="Invalid Auth token."):
+    with pytest.raises(InvalidArgumentException, match="Invalid Auth token."):
         os.environ["BAD_AUTH_TOKEN"] = "notanauthtoken"
         credential_provider = EnvMomentoTokenProvider("BAD_AUTH_TOKEN")
         SimpleCacheClient(configuration, credential_provider, default_ttl_seconds)
@@ -87,7 +59,7 @@
     configuration: Configuration, credential_provider: CredentialProvider, default_ttl_seconds: int
 ):
     with pytest.raises(
-        errors.InvalidArgumentError, match="Request timeout must be a timedelta with a value greater than zero."
+        InvalidArgumentException, match="Request timeout must be a timedelta with a value greater " "than zero."
     ):
         configuration.with_client_timeout(-1)
 
@@ -96,25 +68,27 @@
     configuration: Configuration, credential_provider: CredentialProvider, default_ttl_seconds: timedelta
 ):
     with pytest.raises(
-        errors.InvalidArgumentError, match="Request timeout must be a timedelta with a value greater than zero."
+        InvalidArgumentException, match="Request timeout must be a timedelta with a value greater than zero."
     ):
         configuration = configuration.with_client_timeout(timedelta(seconds=-1))
         SimpleCacheClient(configuration, credential_provider, default_ttl_seconds)
+        assert cm.exception == "Request timeout must be greater than zero."
 
 
 def test_init_throws_exception_when_client_uses_zero_request_timeout_ms(
     configuration: Configuration, credential_provider: CredentialProvider, default_ttl_seconds: timedelta
 ):
     with pytest.raises(
-        errors.InvalidArgumentError, match="Request timeout must be a timedelta with a value greater than zero."
+        InvalidArgumentException, match="Request timeout must be a timedelta with a value greater than zero."
     ):
         configuration = configuration.with_client_timeout(timedelta(seconds=0))
         SimpleCacheClient(configuration, credential_provider, default_ttl_seconds)
->>>>>>> 15008938
 
 
 # Create cache
-def test_create_cache__already_exists_when_creating_existing_cache(client: SimpleCacheClient, cache_name: str):
+def test_create_cache__already_exists_when_creating_existing_cache(
+    client: SimpleCacheClient, cache_name: str
+):
     response = client.create_cache(cache_name)
     assert isinstance(response, CreateCacheResponse.CacheAlreadyExists)
 
@@ -130,42 +104,30 @@
 def test_create_cache_throws_validation_exception_for_null_cache_name(
     client: SimpleCacheClient,
 ):
-<<<<<<< HEAD
     response = client.create_cache(None)
     assert isinstance(response, CreateCacheResponse.Error)
     assert response.error_code == MomentoErrorCode.INVALID_ARGUMENT_ERROR
-=======
-    with pytest.raises(errors.InvalidArgumentError, match="Cache name must be a non-empty string"):
-        client.create_cache(None)
->>>>>>> 15008938
+    assert response.inner_exception.message == "Cache name must be a non-empty string"
 
 
 def test_create_cache_with_bad_cache_name_throws_exception(
     client: SimpleCacheClient,
 ):
-<<<<<<< HEAD
     response = client.create_cache(1)
     assert isinstance(response, CreateCacheResponse.Error)
     assert response.error_code == MomentoErrorCode.INVALID_ARGUMENT_ERROR
-
-
-def test_create_cache_throws_authentication_exception_for_bad_token(bad_auth_token: str, default_ttl_seconds: int):
-    with SimpleCacheClient(bad_auth_token, default_ttl_seconds) as client:
+    assert response.inner_exception.message == "Cache name must be a non-empty string"
+
+
+def test_create_cache_throws_authentication_exception_for_bad_token(
+    bad_token_credential_provider: EnvMomentoTokenProvider, configuration: Configuration, default_ttl_seconds: timedelta
+):
+    with SimpleCacheClient(
+        configuration, bad_token_credential_provider, default_ttl_seconds
+    ) as client:
         response = client.create_cache(unique_test_cache_name())
         assert isinstance(response, CreateCacheResponse.Error)
         assert response.error_code == errors.MomentoErrorCode.AUTHENTICATION_ERROR
-=======
-    with pytest.raises(errors.InvalidArgumentError, match="Cache name must be a non-empty string"):
-        client.create_cache(1)
-
-
-def test_create_cache_throws_authentication_exception_for_bad_token(
-    bad_token_credential_provider: EnvMomentoTokenProvider, configuration: Configuration, default_ttl_seconds: timedelta
-):
-    with SimpleCacheClient(configuration, bad_token_credential_provider, default_ttl_seconds) as client:
-        with pytest.raises(errors.AuthenticationError):
-            client.create_cache(unique_test_cache_name())
->>>>>>> 15008938
 
 
 # Delete cache
@@ -209,29 +171,21 @@
 
 
 def test_delete_with_bad_cache_name_throws_exception(client: SimpleCacheClient, cache_name: str):
-<<<<<<< HEAD
     response = client.delete_cache(1)
     assert isinstance(response, DeleteCacheResponse.Error)
     assert response.error_code == MomentoErrorCode.INVALID_ARGUMENT_ERROR
-
-
-def test_delete_cache_throws_authentication_exception_for_bad_token(bad_auth_token: str, default_ttl_seconds: int):
-    with SimpleCacheClient(bad_auth_token, default_ttl_seconds) as client:
+    assert response.inner_exception.message == "Cache name must be a non-empty string"
+
+
+def test_delete_cache_throws_authentication_exception_for_bad_token(
+    bad_token_credential_provider: EnvMomentoTokenProvider, configuration: Configuration, default_ttl_seconds: timedelta
+):
+    with SimpleCacheClient(
+        configuration, bad_token_credential_provider, default_ttl_seconds
+    ) as client:
         response = client.delete_cache(uuid_str())
         assert isinstance(response, DeleteCacheResponse.Error)
         assert response.error_code == MomentoErrorCode.AUTHENTICATION_ERROR
-=======
-    with pytest.raises(errors.InvalidArgumentError, match="Cache name must be a non-empty string"):
-        client.delete_cache(1)
-
-
-def test_delete_cache_throws_authentication_exception_for_bad_token(
-    bad_token_credential_provider: EnvMomentoTokenProvider, configuration: Configuration, default_ttl_seconds: timedelta
-):
-    with SimpleCacheClient(configuration, bad_token_credential_provider, default_ttl_seconds) as client:
-        with pytest.raises(errors.AuthenticationError):
-            client.delete_cache(uuid_str())
->>>>>>> 15008938
 
 
 # List caches
@@ -259,20 +213,15 @@
         assert isinstance(delete_response, DeleteCacheResponse.Success)
 
 
-<<<<<<< HEAD
-def test_list_caches_throws_authentication_exception_for_bad_token(bad_auth_token: str, default_ttl_seconds: int):
-    with SimpleCacheClient(bad_auth_token, default_ttl_seconds) as client:
+def test_list_caches_throws_authentication_exception_for_bad_token(
+    bad_token_credential_provider: EnvMomentoTokenProvider, configuration: Configuration, default_ttl_seconds: timedelta
+):
+    with SimpleCacheClient(
+        configuration, bad_token_credential_provider, default_ttl_seconds
+    ) as client:
         response = client.list_caches()
         assert isinstance(response, ListCachesResponse.Error)
         assert response.error_code == MomentoErrorCode.AUTHENTICATION_ERROR
-=======
-def test_list_caches_throws_authentication_exception_for_bad_token(
-    bad_token_credential_provider: EnvMomentoTokenProvider, configuration: Configuration, default_ttl_seconds: timedelta
-):
-    with SimpleCacheClient(configuration, bad_token_credential_provider, default_ttl_seconds) as client:
-        with pytest.raises(errors.AuthenticationError):
-            client.list_caches()
->>>>>>> 15008938
 
 
 def test_list_caches_with_next_token_works(client: SimpleCacheClient, cache_name: str):
@@ -283,7 +232,7 @@
 
 # Signing keys
 def test_create_list_revoke_signing_keys(client: SimpleCacheClient):
-    create_resp = client.create_signing_key(30)
+    create_resp = client.create_signing_key(timedelta(minutes=30))
     list_resp = client.list_signing_keys()
     assert create_resp.key_id() in [signing_key.key_id() for signing_key in list_resp.signing_keys()]
 
@@ -371,29 +320,19 @@
 
 
 def test_set_with_null_cache_name_throws_exception(client: SimpleCacheClient, cache_name: str):
-<<<<<<< HEAD
     set_response = client.set(None, "foo", "bar")
     assert isinstance(set_response, CacheSetResponse.Error)
     assert set_response.error_code == MomentoErrorCode.INVALID_ARGUMENT_ERROR
     assert set_response.inner_exception.message == "Cache name must be a non-empty string"
-=======
-    with pytest.raises(errors.InvalidArgumentError, match="Cache name must be a non-empty string"):
-        client.set(None, "foo", "bar")
->>>>>>> 15008938
 
 
 def test_set_with_empty_cache_name_throws_exception(
     client: SimpleCacheClient,
 ):
-<<<<<<< HEAD
     set_response = client.set("", "foo", "bar")
     assert isinstance(set_response, CacheSetResponse.Error)
     assert set_response.error_code == MomentoErrorCode.INVALID_ARGUMENT_ERROR
     assert set_response.inner_exception.message == "Cache header is empty"
-=======
-    with pytest.raises(errors.BadRequestError, match="Cache header is empty"):
-        client.set("", "foo", "bar")
->>>>>>> 15008938
 
 
 def test_set_with_null_key_throws_exception(client: SimpleCacheClient, cache_name: str):
@@ -409,21 +348,15 @@
 
 
 def test_set_negative_ttl_throws_exception(client: SimpleCacheClient, cache_name: str):
-<<<<<<< HEAD
-    set_response = client.set(cache_name, "foo", "bar", -1)
-    assert isinstance(set_response, CacheSetResponse.Error)
-    assert set_response.error_code == MomentoErrorCode.INVALID_ARGUMENT_ERROR
-    assert set_response.inner_exception.message == "TTL Seconds must be a non-negative integer"
-=======
-    with pytest.raises(errors.InvalidArgumentError, match="TTL timedelta must be a non-negative integer"):
-        client.set(cache_name, "foo", "bar", timedelta(seconds=-1))
->>>>>>> 15008938
+    set_response = client.set(cache_name, "foo", "bar", timedelta(seconds=-1))
+    assert isinstance(set_response, CacheSetResponse.Error)
+    assert set_response.error_code == MomentoErrorCode.INVALID_ARGUMENT_ERROR
+    assert set_response.inner_exception.message == "TTL timedelta must be a non-negative integer"
 
 
 def test_set_with_bad_cache_name_throws_exception(
     client: SimpleCacheClient,
 ):
-<<<<<<< HEAD
     set_response = client.set(1, "foo", "bar")
     assert isinstance(set_response, CacheSetResponse.Error)
     assert set_response.error_code == MomentoErrorCode.INVALID_ARGUMENT_ERROR
@@ -442,20 +375,6 @@
     assert isinstance(set_response, CacheSetResponse.Error)
     assert set_response.error_code == MomentoErrorCode.INVALID_ARGUMENT_ERROR
     assert set_response.inner_exception.message == "Unsupported type for value: <class 'int'>"
-=======
-    with pytest.raises(errors.InvalidArgumentError, match="Cache name must be a non-empty string"):
-        client.set(1, "foo", "bar")
-
-
-def test_set_with_bad_key_throws_exception(client: SimpleCacheClient, cache_name: str):
-    with pytest.raises(errors.InvalidArgumentError, match="Unsupported type for key: <class 'int'>"):
-        client.set(cache_name, 1, "bar")
-
-
-def test_set_with_bad_value_throws_exception(client: SimpleCacheClient, cache_name: str):
-    with pytest.raises(errors.InvalidArgumentError, match="Unsupported type for value: <class 'int'>"):
-        client.set(cache_name, "foo", 1)
->>>>>>> 15008938
 
 
 def test_set_throws_authentication_exception_for_bad_token(
@@ -464,22 +383,12 @@
     cache_name: str,
     default_ttl_seconds: timedelta,
 ):
-<<<<<<< HEAD
-    with SimpleCacheClient(bad_auth_token, default_ttl_seconds) as client:
+    with SimpleCacheClient(
+        configuration, bad_token_credential_provider, default_ttl_seconds
+    ) as client:
         set_response = client.set(cache_name, "foo", "bar")
         assert isinstance(set_response, CacheSetResponse.Error)
         assert set_response.error_code == MomentoErrorCode.AUTHENTICATION_ERROR
-
-
-def test_set_throws_timeout_error_for_short_request_timeout(auth_token: str, cache_name: str, default_ttl_seconds: int):
-    with SimpleCacheClient(auth_token, default_ttl_seconds, request_timeout_ms=1) as client:
-        set_response = client.set(cache_name, "foo", "bar")
-        assert isinstance(set_response, CacheSetResponse.Error)
-        assert set_response.error_code == MomentoErrorCode.TIMEOUT_ERROR
-=======
-    with SimpleCacheClient(configuration, bad_token_credential_provider, default_ttl_seconds) as client:
-        with pytest.raises(errors.AuthenticationError):
-            client.set(cache_name, "foo", "bar")
 
 
 def test_set_throws_timeout_error_for_short_request_timeout(
@@ -490,9 +399,9 @@
 ):
     configuration = configuration.with_client_timeout(timedelta(milliseconds=1))
     with SimpleCacheClient(configuration, credential_provider, default_ttl_seconds) as client:
-        with pytest.raises(errors.TimeoutError):
-            client.set(cache_name, "foo", "bar")
->>>>>>> 15008938
+        set_response = client.set(cache_name, "foo", "bar")
+        assert isinstance(set_response, CacheSetResponse.Error)
+        assert set_response.error_code == MomentoErrorCode.TIMEOUT_ERROR
 
 
 # Get
@@ -508,27 +417,19 @@
 def test_get_with_null_cache_name_throws_exception(
     client: SimpleCacheClient,
 ):
-<<<<<<< HEAD
     get_response = client.get(None, "foo")
     assert isinstance(get_response, CacheGetResponse.Error)
     assert get_response.error_code == MomentoErrorCode.INVALID_ARGUMENT_ERROR
-=======
-    with pytest.raises(errors.InvalidArgumentError, match="Cache name must be a non-empty string"):
-        client.get(None, "foo")
->>>>>>> 15008938
+    assert get_response.inner_exception.message == "Cache name must be a non-empty string"
 
 
 def test_get_with_empty_cache_name_throws_exception(
     client: SimpleCacheClient,
 ):
-<<<<<<< HEAD
     get_response = client.get("", "foo")
     assert isinstance(get_response, CacheGetResponse.Error)
     assert get_response.error_code == MomentoErrorCode.INVALID_ARGUMENT_ERROR
-=======
-    with pytest.raises(errors.BadRequestError, match="Cache header is empty"):
-        client.get("", "foo")
->>>>>>> 15008938
+    assert get_response.inner_exception.message == "Cache header is empty"
 
 
 def test_get_with_null_key_throws_exception(client: SimpleCacheClient, cache_name: str):
@@ -540,7 +441,6 @@
 def test_get_with_bad_cache_name_throws_exception(
     client: SimpleCacheClient,
 ):
-<<<<<<< HEAD
     get_response = client.get(1, "foo")
     assert isinstance(get_response, CacheGetResponse.Error)
     assert get_response.error_code == MomentoErrorCode.INVALID_ARGUMENT_ERROR
@@ -552,15 +452,6 @@
     assert isinstance(get_response, CacheGetResponse.Error)
     assert get_response.error_code == MomentoErrorCode.INVALID_ARGUMENT_ERROR
     assert get_response.inner_exception.message == "Unsupported type for key: <class 'int'>"
-=======
-    with pytest.raises(errors.InvalidArgumentError, match="Cache name must be a non-empty string"):
-        client.get(1, "foo")
-
-
-def test_get_with_bad_key_throws_exception(client: SimpleCacheClient, cache_name: str):
-    with pytest.raises(errors.InvalidArgumentError, match="Unsupported type for key: <class 'int'>"):
-        client.get(cache_name, 1)
->>>>>>> 15008938
 
 
 def test_get_throws_authentication_exception_for_bad_token(
@@ -569,22 +460,12 @@
     cache_name: str,
     default_ttl_seconds: timedelta,
 ):
-<<<<<<< HEAD
-    with SimpleCacheClient(bad_auth_token, default_ttl_seconds) as client:
+    with SimpleCacheClient(
+        configuration, bad_token_credential_provider, default_ttl_seconds
+    ) as client:
         get_response = client.get(cache_name, "foo")
         assert isinstance(get_response, CacheGetResponse.Error)
         assert get_response.error_code == MomentoErrorCode.AUTHENTICATION_ERROR
-
-
-def test_get_throws_timeout_error_for_short_request_timeout(auth_token: str, cache_name: str, default_ttl_seconds: int):
-    with SimpleCacheClient(auth_token, default_ttl_seconds, request_timeout_ms=1) as client:
-        get_response = client.get(cache_name, "foo")
-        assert isinstance(get_response, CacheGetResponse.Error)
-        assert get_response.error_code == MomentoErrorCode.TIMEOUT_ERROR
-=======
-    with SimpleCacheClient(configuration, bad_token_credential_provider, default_ttl_seconds) as client:
-        with pytest.raises(errors.AuthenticationError):
-            client.get(cache_name, "foo")
 
 
 def test_get_throws_timeout_error_for_short_request_timeout(
@@ -595,9 +476,9 @@
 ):
     configuration = configuration.with_client_timeout(timedelta(milliseconds=1))
     with SimpleCacheClient(configuration, credential_provider, default_ttl_seconds) as client:
-        with pytest.raises(errors.TimeoutError):
-            client.get(cache_name, "foo")
->>>>>>> 15008938
+        get_response = client.get(cache_name, "foo")
+        assert isinstance(get_response, CacheGetResponse.Error)
+        assert get_response.error_code == MomentoErrorCode.TIMEOUT_ERROR
 
 
 # Test delete for key that doesn't exist
@@ -609,11 +490,7 @@
     delete_response = client.delete(cache_name, key)
     assert isinstance(delete_response, CacheDeleteResponse.Success)
     get_response = client.get(cache_name, key)
-<<<<<<< HEAD
     assert isinstance(get_response, CacheGetResponse.Miss)
-=======
-    assert get_response.status() == CacheGetStatus.MISS
->>>>>>> 15008938
 
 
 # Test delete
@@ -634,10 +511,7 @@
 
     # Verify deleted
     get_response = client.get(cache_name, key)
-<<<<<<< HEAD
     assert isinstance(get_response, CacheGetResponse.Miss)
-=======
-    assert get_response.status() == CacheGetStatus.MISS
 
 
 def test_configuration_client_timeout_copy_constructor(configuration: Configuration):
@@ -647,5 +521,4 @@
     original_deadline: timedelta = snag_deadline(configuration)
     assert original_deadline.total_seconds() == 15
     configuration = configuration.with_client_timeout(timedelta(seconds=600))
-    assert snag_deadline(configuration).total_seconds() == 600
->>>>>>> 15008938
+    assert snag_deadline(configuration).total_seconds() == 600